/*!
 * \file sparse_format_example.cc
 *
 * \brief This file contains sparse format examples for IEGenLib C++ API.
 *
 * \date Date Started: 10/6/2021
 *
 * \authors Catherine Olschanowsky
 *
 * Copyright (c) 2011-2013, Colorado State University <br>
 * Copyright (c) 2015, University of Arizona <br>
 * All rights reserved. <br>
 * See COPYING for details. <br>
 */

#include <iegenlib.h>
#include <iostream>

using iegenlib::Relation;
using iegenlib::Set;

int main(int ac, char **av) {

    // Set up our input relations
    Set * dns = new Set(
     "{[i,j] : 0<=i<NR and 0<=j<NC}");
    Relation * coo2dns = new Relation(
<<<<<<< HEAD
     "{[n] ->[i,j]:row1(n)=i and col1(n) =j and 0<=n<NNZ }");
    Relation * dns2csr = new Relation(
     "{[i,j] ->[k]:rowptr(i)<=k<rowptr(i+ 1) and col2(k)=j and P(i,j)=k}");
=======
     "{[n]->[i,j]:row1(n)=i and col1(n) =j and 0<=n<NNZ}");

    Relation * dns2csr = new Relation(
     "{[i,j] ->[k]:rowptr(i)<=k<rowptr(i+ 1) and col2(k)=j and P(i,j)=k and 0<=i<NR and 0<=j<NC}");
>>>>>>> 89e8b947

    Relation * coo2csr = dns2csr->Compose(coo2dns);

    std::cout<< coo2csr->TransitiveClosure()->prettyPrintString() << "\n"; 

    // Step 1: Generate Computation
    /*Computation* coo2csrComp = new Computation();
    vector < pair<string, string> > dataReads;
    vector < pair<string, string> > dataWrites;*/

    // Step 2: Set up the parameters. Each of the UF that are in the
    // coo2dns relation are known and will come in as paramters.
    // Also, the dns set has NR and NC - parameters.
    // This will create the data macros that can be used by the 
    // statements we create below.


    // Step 3: The first statement we are adding will be to populate
    // P. 
    // Get the constraint involving P, there should only be one.
    // Get the tuple - generated code will use std::make_tuple, push_back
    // on a vector, and then std::sort. The tupe of this dataspace will be
    // std::vector<tuple> The declaration should not be created yet
/*    std::string insertP = "P.push_back(std::make_tuple(";
    insertP.append(// get the parameters to P)
    
    Stmt* Pstmt = new Stmt("P.push_back((row1(n),col1(n)));std::sort(p.begin(),P.end(),comparator",
                "{[k] : 0 <= k <= -2 + 2n}",
                "{[k]->[0, k, 0]}",
                 dataReads,
                 dataWrites
                 );  */

    // Step 4: This will be done in a loop over the constraints. We need
    // to keep track of which constraints we have attempted and make sure 
    // to stop if we keep trying the same ones and they do not work
    // LOOP TO DETECT COMPLETION OR STUCKNESS
       // LOOP OVER CONSTRAINTS
          // if all UFs are known/complete continue
          // if unknown UF count > 1 continue
          // if unknown UF count == 1
             // Step 4a: Create Statement (3 options)
             // Step 4b: Create Iteration to Index Mapping
             // Step 4c: Create Iteration Space
             // if(iteration space !ONTO domain(UF)
                // create negated statement
                // create iteration to Index Mapping
                // create iteration space, project out tuple variable
                // that prevents ONTO
                // schedule this statement 
                // add negated statement to computation
             // Step 4d: Add statement to Computation
             // Mark Constraint as known


    // Computation for Iterator should be complete
    // Will need to allocate dataspaces for codegen
    return 0;
}<|MERGE_RESOLUTION|>--- conflicted
+++ resolved
@@ -25,16 +25,9 @@
     Set * dns = new Set(
      "{[i,j] : 0<=i<NR and 0<=j<NC}");
     Relation * coo2dns = new Relation(
-<<<<<<< HEAD
-     "{[n] ->[i,j]:row1(n)=i and col1(n) =j and 0<=n<NNZ }");
+     "{[n]->[i,j]:row1(n)=i and col1(n) =j and 0<=n<NNZ}");
     Relation * dns2csr = new Relation(
      "{[i,j] ->[k]:rowptr(i)<=k<rowptr(i+ 1) and col2(k)=j and P(i,j)=k}");
-=======
-     "{[n]->[i,j]:row1(n)=i and col1(n) =j and 0<=n<NNZ}");
-
-    Relation * dns2csr = new Relation(
-     "{[i,j] ->[k]:rowptr(i)<=k<rowptr(i+ 1) and col2(k)=j and P(i,j)=k and 0<=i<NR and 0<=j<NC}");
->>>>>>> 89e8b947
 
     Relation * coo2csr = dns2csr->Compose(coo2dns);
 
