/*!
 * \file set_relation.h
 *
 * \brief Declarations for the set and relation classes and classes
 *        they contain except for the Exp and Term classes.
 *
 * The Set and Relation classes represent integer tuple sets
 * and relations with sets of conjunctions that contain
 * sets of affine inequality and equality constraints. The constraints
 * can include uninterpreted function symbol terms.
 *
 * \date Started: 3/28/12
 *
 * \authors Michelle Strout
 *
 * Copyright (c) 2012, Colorado State University <br>
 * Copyright (c) 2015, University of Arizona <br>
 * All rights reserved. <br>
 * See ../../COPYING for details. <br>
 */

#ifndef SET_RELATION_H_
#define SET_RELATION_H_

#include <util/util.h>
#include "expression.h"
#include "UFCallMapAndBounds.h"
#include "SubMap.h"
#include "UFCallMap.h"
class Visitor;

#include <set>
#include <vector>
#include <map>
#include <string>
#include <sstream>
#include <iostream>
#include <map>

#include <isl/set.h>   // ISL Sets
#include <isl/map.h>   // ISL Relations

namespace iegenlib{

class Set;
class Relation;

namespace parser{
extern Set* parse_set(std::string set_string);
extern Relation* parse_relation(std::string relation_string);
}

/*!
 * This function runs the Relation string through ISL using isl_map
 * and returns the resulting string.  More normalization possible.
 */
//std::string getRelationStringFromISL(std::string rstr);

/*!
 * This function runs the Relation string through ISL using isl_basic_mao
 * and returns the resulting string.  Less normalization possible.
 */
//std::string getRelationStringFromBasicISL(std::string rstr);


/*!
 * \class Conjunction
 * \brief Class containing sets of all the equalities and inequalities
 *
 * This class holds two sets: one for the equalities and one for the
 * inequalities.
 */
class Conjunction {
public:

    Conjunction(int arity);
    Conjunction(TupleDecl tdecl);
    Conjunction(int arity, int inarity);
    Conjunction(const Conjunction& other);
    Conjunction& operator=(const Conjunction& other);
    void reset();
    virtual ~Conjunction();
    Conjunction* clone() const;

    //! Comparison operator -- lexicographic order
    bool operator<(const Conjunction& other) const;

/*
	//! Given inarity parameter is adopted.
	//! If inarity parameter is outside of feasible range for the existing
	//! existing TupleDecl then throws exception.
    void setInArity(int inarity);
*/
    
    //! Given tuple declaration parameter is adopted.
    //! If there are some constants that don't agree then throws exception.
    //! If replacing a constant with a variable ignores the substitution
    //! in that conjunction.
    void setTupleDecl( TupleDecl tuple_decl );
    //! Returns a copy of its tuple declaration.
    TupleDecl getTupleDecl(  ) const;
    //! Below concatenates the two tuple declarations into one.
    //! If there are some constants that don't agree then throws exception.
    //! If replacing a constant with a variable ignores the substitution
    //! in that conjunction.
    void setTupleDecl( TupleDecl tuple_decl_in, TupleDecl tuple_decl_out );

    /*! addEquality -- add the given expression, interpreted as an
    ** equality (Exp = 0), to our set of equalities.
    ** \param equality (adopted)
    */
    void addEquality(Exp* equality);

    /*! addInequality -- add the given expression, interpreted as an
    ** inequality (Exp >= 0), to our set of inequalities.
    ** \param inequality (adopted)
    */
    void addInequality(Exp* inequality);

    const std::list<Exp*> &equalities() const { return mEqualities; }

    const std::list<Exp*> &inequalities() const { return mInequalities; }

    /*! substituteTupleDecl -- substitute TupleVarTerms in for any
    **  VarTerms in the expressions whose names match the corresponding
    **  tuple element declaration.
    */
    void substituteTupleDecl();

    /*! copyConstraintsFrom -- copy all the equalities and inequalities
    **  from source, and add them to our own constraints.
    */
    void copyConstraintsFrom(const Conjunction *source);

    /*! Substitute each factor (i.e. the non-coefficient
    ** part of a term) with the expression mapped to that factor 
    ** in all our equalities and inequalities.
    ** \param searchTermToSubExp (none of the Term* or Exp* are adopted)
    */
    void substituteInConstraints(SubMap& searchTermToSubExp);

    //! Convert to a human-readable string.
    virtual std::string toString() const;

    //! Convert to a human-readable string, pretty printed.
    virtual std::string prettyPrintString() const;

    //! Convert to a DOT string.
    //! Pass in the parent node id and the next node id.
    //! The next node id will be set upon exit from this routine.
    //! If no parent id is given then will not draw edge from parent to self.
    virtual std::string toDotString(int & next_id) const;
    virtual std::string toDotString(int parent_id, int & next_id) const;

    //! Get an iterator over the symbolic constants, or non-tuple vars
    // FIXME: rename this getParamIterator due to IEGRTWO-79
    StringIterator* getSymbolIterator() const;

    //! Get an iterator over the tuple variables, in order.
    StringIterator* getTupleIterator() const;

    //! Get our arity.
    int arity() const { return mTupleDecl.size(); }
    //! Get/Set inarity, for use with relations
    int inarity() const { return mInArity; }
    void setinarity(int in) { mInArity = in; }
    
    //! Returns true if the conjunction has at least one equality or inequality
    //! constraints.  If it contains none then this Conjunction is just
    //! representing TRUE.
    bool hasConstraints() const;

    /*! Search among our equality constraints for one that 
    **  defines tupleLocToFind
    **  as a function of only tuple variables in the location range
    **  [startTupleRange, endTupleRange].  Return a new copy of that expression.
    */
    Exp *findFunction(int tupleLocToFind, int startTupleRange, 
                      int endTupleRange) const;

    //! Same as findFunction except that the equality the function is
    //! derived from is removed.
    Exp *findAndRemoveFunction(int tupleLocToFind, int startTupleRange,
                               int endTupleRange);

    //! Compose with another conjunction, given innerArity (which
    //! is this's in arity and rhs's out arity).
    //! \param rhs (not adopted)
    //! \param innerArity
    Conjunction *Compose(const Conjunction *rhs, int innerArity) const;

    //! Apply this (interpreted as a Relation) to rhs, which is interpreted
    //! as a set.
    //! r = { x -> y : x = G(y) && C }
    //! s = { z : D }
    //! r(s) = { y : D[z/G(y)] && C[x/G(y)] }
    //! \param rhs (not adopted)
    Conjunction *Apply(const Conjunction *rhs) const;

    //! Compute Inverse of this conjunction.  Interpreted as a Relation.
    Conjunction *Inverse() const;

    /*! Intersect this conjunction with the given other one
    **    (i.e., this conjunction rhs).  Returns a new Conjunction,
    **    which the caller is responsible for deallocating.
    ** \param rhs (not adopted)
    */
    Conjunction* Intersect(const Conjunction* rhs) const;

    /*! Treating this Conjunction like a domain or range.  Creates
    ** a new set where passed in tuple expression is
    ** bound assuming this domain, or range.
    ** User must deallocate returned Conjunction.
    ** 
    ** \param tuple_exp Expression tuple to bound.  Could just have one elem.
    ** 
    ** \return Conjunction will contain all bounds on expressions 
    **         in tuple expression.  Will have no tuple variables.
    */
    Conjunction* boundTupleExp(const TupleExpTerm& tuple_exp) const;

    //! Return true if the constraints in the conjunction are satisfiable.
    bool satisfiable() const;

    /*! Pushes the constants in the tuple declaration into equality
    **  constraints instead.
    */
    void pushConstToConstraints();

    /*! Pushes constants in constraints into the tuple declaration.
    */
    void pushConstConstraintsToTupleDecl();

    /*! Find any TupleVarTerms in this Conjunction (and subexpressions)
    **  and remap the locations according to the oldToNewLocs vector,
    **  where oldToNewLocs[i] = j means that old location i becomes new
    **  location j (i.e. __tvi -> __tvj).  Throws an exception if an
    **  old location is out of range for the given oldToNewLocs.
    */
    void remapTupleVars(const std::vector<int>& oldToNewLocs);

    /*! Cleans up constraints in the conjunction.
    **  - Removes equality and inequality constraints that are equal to zero
    **  from list of Expressions.
    **  - Also removes duplicate constraints.  
    **  
    **  (FIXME: with normalize will either of these be necessary?)
    **
    */
    void cleanUp();
    
    /*!
    ** (step 0) Group together all equality expressions that 
    ** are parts of the same UFCallTerm, IOW i=f(k)[0] and 
    ** j=f(k)[1] should become (i,j) = f(k).
    */
    void groupIndexedUFCalls();

    /*! Create a conjunction that represents an affine
    **  superset of the "this" Conjunction.  Will be replacing
    **  uf calls with temporary variables recursively bottom up and 
    **  will be bounding parameter expressions and expressions equivalent
    **  to UF call return values based on the domain and range
    **  declarations for the UF call.
    **  The returned conjunction will need to be deleted by caller.
    */
    //Set* createAffineSuperSet(UFCallMapAndBounds & ufcallmap);
    void ufCallsToTempVars(UFCallMapAndBounds & ufcallmap);
    
    /*! Returns a normalized Set that represents this Conjunct.
    **  It has to be a set because bounds on parameters and UF calls
    **  can introduce disjunctions.
    **  See SparseConstraints::normalize() for algorithm overview.
    */
    Set* normalize() const;
    Set* normalizeR() const;  // BK:  was trying this out ... may not stay

    // Want to use these in Relation::isFunction and other so must be public.
    bool isFunction(int inArity) const;
    bool isFunctionInverse(int inArity) const;

    //! Visitor design pattern, see Visitor.h for usage
    void acceptVisitor(Visitor *v);

private:

    /// Set of equality constraints.
    std::list<Exp*> mEqualities;

    /// Set of inequality constraints.
    std::list<Exp*> mInequalities;

    /// Tuple declaration for this conjunction
    TupleDecl mTupleDecl;

    /// To track how many tuple variables counted in the arity are input
    int mInArity;

};

/*!
 * \class SparseConstraints
 *
 * \brief Base class that contains the conjunctions and a pointer to an environment.
 *
 * The purpose of this class, at the moment, is mostly as a base class and
 * to be extended by set and relation, both of which will have their own special
 * behaviors dealing with the arity.
 */
class SparseConstraints {
public:
    SparseConstraints();
    SparseConstraints(const SparseConstraints& other);
    virtual SparseConstraints& operator=(const SparseConstraints& other);

    void reset();
    virtual ~SparseConstraints();

    //! Less than operator.
    virtual bool operator<( const SparseConstraints& other) const;

    //! For all conjunctions, sets them to the given tuple declaration.
    //! If there are some constants that don't agree then throws exception.
    //! If replacing a constant with a variable ignores the substitution
    //! in that conjunction.
    virtual void setTupleDecl( TupleDecl tuple_decl );
    //! Returns a copy of the first conjunction's tuple declaration.
    TupleDecl getTupleDecl(  ) const;
    //! For all conjunctions, sets them to the given tuple declarations.
    //! If there are some constants that don't agree then throws exception.
    //! If replacing a constant with a variable ignores the substitution
    //! in that conjunction.
    void setTupleDecl( TupleDecl tuple_decl_in, TupleDecl tuple_decl_out );

    //! addConjunction
    //! \param adoptedconjuction (adopted)
    virtual void addConjunction(Conjunction *adoptedConjunction);
    
    //! Get an iterator to the first conjunction we contain.
    std::list<Conjunction*>::const_iterator conjunctionBegin() const {
    	return mConjunctions.begin();
    }

    //! Get an iterator pointing past the last conjunction we contain.
    std::list<Conjunction*>::const_iterator conjunctionEnd() const {
    	return mConjunctions.end();
    }

    //! Get our total arity, IOW number of tuple elements.
    //! Should be overridden in subclasses.
    virtual int arity() const { return 0; }

    //! Get an iterator over the tuple variables, in order.
    //! Caller in charge of deleting returned StringIterator.
    StringIterator* getTupleIterator() const;

    //! Convert to a human-readable string.
    //! Still need arity split here because works for Sets and Relations.
    virtual std::string toString() const { return toString(0); }
    std::string toString(int aritySplit) const;

    //! Convert to human-readable format (substitute in tuple vars).
    virtual std::string prettyPrintString() const
        { return prettyPrintString(0); }
    std::string prettyPrintString(int aritySplit) const;

    //! Convert to ISL format (substitute in tuple vars and declare symbolics).
    virtual std::string toISLString() const
        { return toISLString(0); }
    std::string toISLString(int aritySplit) const;

    //! Create a graph for visualization with graphviz
    virtual std::string toDotString() const;

    /*! Substitute each factor (i.e. the non-coefficient
    ** part of a term) with the expression mapped to that factor 
    ** in all our equalities and inequalities.
    ** None of the Term's in the map can be constant or an exception will
    ** be thrown.
    ** After this substitution the Set or Relation may not be normalized,
    ** but it is cleaned up.  What does that mean?
    ** \param searchTermToSubExp (none of the Term* or Exp* are adopted)
    */
    void 
    substituteInConstraints(SubMap& searchTermToSubExp);

    //! Remove duplicate constraints and trivial constraints
    void cleanUp();
    
    /*! Barbara's algorithm: bottom up convert all UF calls to 
    **  affine constraints on the argument expressions and expressions
    **  equivalent to the output.  Send these constraints to ISL
    **  for normalization with row reduction form for equalities and hopefully
    **  a convergent form for inequalities.  Then substitute the UF calls
    **  back in for the temporary variables.  
    **  See normalize_test.cc for examples.
    */
    virtual void normalize();

    /*! Find any TupleVarTerms in this expression (and subexpressions)
    **  and remap the locations according to the oldToNewLocs vector,
    **  where oldToNewLocs[i] = j means that old location i becomes new
    **  location j (i.e. __tvi -> __tvj).  Throws an exception if an
    **  old location is out of the domain for the given oldToNewLocs.
    **  The new location will be -1 for old locations that are not being
    **  remapped.  For example some might be constants in the TupleDecl.
    */
    void remapTupleVars(const std::vector<int>& oldToNewLocs);

    //! Visitor design pattern, see Visitor.h for usage
    void acceptVisitor(Visitor *v);

    // Is tuple variable tupleID argument to an UFS?
    bool isUFCallParam(int tupleID);

    // The function traverses all conjunctions to find UFcalls.
    // For every distinct UGCall, it creates a equ. symbolic constant (string)
    // and stores the (UFC, Sym) pair in a UFCallMap. The function returns
    // a pointer to final UFCallMap that the user is responsible for deleting.
    UFCallMap* mapUFCtoSym();


// FIXME: what methods should we have to iterate over conjunctions so
// this can go back to protected?
//protected:
    std::list<Conjunction*> mConjunctions;


  protected:
    // FIXME: can't we incorporate these into visitor?
    void addUFConstraintsHelper(std::string uf1str, 
                                std::string opstr, std::string uf2str);

    void addConstraintsDueToMonotonicityHelper();
};

/*!
 * \class Set
 *
 * \brief A SparseConstraints class that represents a Set
 *
 * This class has one arity related to it.
 *
 * Representation example: {[x]:x < 100}
 */
class Set: public SparseConstraints {
public:
    //! Parses the string to construct Set, assuming omega or ISL syntax.
    Set(std::string str);

    //! Creates a set with the specified arity.  It starts with no constraints
    //! so all tuples of that arity belong in it.
    Set(int arity);

    //! Creates a set with the specified tuple declaration.  
    //! It starts with no constraints so all tuples of that arity belong in it.
    Set(TupleDecl tdecl);

    //! Copy constructor
    Set(const Set& other);
    
    ~Set();

    Set& operator=(const Set& other);

    bool operator==( const Set& other) const;
    //! Less than operator.
    bool operator<( const Set& other) const;
    
    std::string toDotString() const;

    //! For all conjunctions, sets them to the given tuple declaration.
    //! If there are some constants that don't agree then throws exception.
    //! If replacing a constant with a variable ignores the substitution
    //! in that conjunction.
    //! Also modifies arity to match.
    void setTupleDecl( TupleDecl tuple_decl );

    //! Get our total arity, IOW number of tuple elements.
    int arity() const { return mArity; }

    /*! Union this set with the given other one
    **    (i.e., this Union rhs).  Returns a new Set,
    **    which the caller is responsible for deallocating.
    ** \param rhs (not adopted)
    */
    Set *Union(const Set* rhs) const;

    /*! Intersect this set with the given other one
    **    (i.e., this Intersect rhs).  Returns a new Set,
    **    which the caller is responsible for deallocating.
    ** \param rhs (not adopted)
    */
    Set *Intersect(const Set* rhs) const;
      
    /*! Treating this Set like a domain or range.  Creates
    ** a new set where passed in tuple expression is
    ** bound assuming this domain, or range.
    ** User must deallocate returned Set.
    ** 
    ** \param tuple_exp Expression tuple to bound.  Could just have one elem.
    **
    ** \return Set will contain all bounds on expressions in tuple expression.
    */
    Set* boundTupleExp(const TupleExpTerm& tuple_exp) const; 
    
    /*! Will create constraints uf1str(e) opstr uf2str(e) for all
    **  actual parameters that occur for those UFs. 
    ** See SparseConstraints::addUFConstraintsHelper for more docs.
    **
    ** \param uf1str name of first uninterpreted function
    ** \param opstr  operator that describes relationship between UFs
    ** \param uf2str name of second uninterpreted function.
    **
    ** \return Set will contain new constraints and will be owned by caller
    */
    Set* addUFConstraints(std::string uf1str, 
                          std::string opstr, std::string uf2str) const;
    
    /*! For UFs declared as having a Monotonicity value (see 
    **  MonotonicType in UninterFunc.h) constraints will be
    **  added to parameter expressions as needed.
    **  For example, if we find that f(e1)<f(e2) and f is monotonically
    **  non-decreasing, then we will add the constraint that e1<e2.
    **
    ** \return Set will contain new constraints and will be owned by caller
    */
    Set* addConstraintsDueToMonotonicity() const;

    
    //void normalize();
    
    //! Visitor design pattern, see Visitor.h for usage
    void acceptVisitor(Visitor *v);    

<<<<<<< HEAD
    //! Adds constraints due to domain and range of all UFCalls in UFCallmap
    //  Users own the returned Set object.
    Set* boundDomainRange() const;
=======
    /*! Adds constraints due to domain and range of all UFCalls in UFCallmap
    **  Users own the returned Set object.
    */
    Set* boundDomainRange();
>>>>>>> 7b3375a2

    /*! Creates a super affine set from a non-affine set.
    **  To do this:
    **    (1) We add constraints due to all UFCalls' domain and range
    **    (2) We replace all UFCalls with symbolic constants found in the ufc map.
    **  The function does not own the ufcmap.
    */
    Set* superAffineSet(UFCallMap* ufcmap);

    /*! Creates a sub non-affine set from an affine set.
    **  By replacing symbolic constants that are representative of UFCalls
    **  with their respective UFCalls. The function does not own the ufcmap.
    */
    Set* reverseAffineSubstitution(UFCallMap* ufcmap);

    //  Projects out tuple varrable No. tvar
    Set* projectOut(int tvar);

private:
    int mArity;
};

/*!
 * \class Relation
 *
 * \brief A SparseConstraints class that represents a Relation
 *
 * This class has two arities related to it to indicate the in arity
 * and the out arity.
 *
 * Representation example: {[x]->[y]:x < 100 and y > 0}
 */
class Relation: public SparseConstraints {
public:
    Relation(std::string str);
    Relation(int inArity, int outArity);
    Relation(const Relation& other);
    Relation& operator=(const Relation& other);
    Relation& operator=(const Set& other);
    
    //! Equals operator
    bool operator==( const Relation& other) const;
    
    //! Less than operator.
    bool operator<( const Relation& other) const;
    
    ~Relation();

    //! Convert to a human-readable string.
    std::string toString() const;

    //! Convert to a human-readable string (substitute in tuple vars).
    std::string prettyPrintString() const;

    //! Get/Set our in/out arity.
    int inArity() const { return mInArity; }
    int outArity() const { return mOutArity; }
    void SetinArity(int in) { mInArity = in; }
    void SetoutArity(int out) { mOutArity = out; }

    //! For all conjunctions, sets them to the given tuple declaration.
    //! If there are some constants that don't agree then throws exception.
    //! If replacing a constant with a variable ignores the substitution
    //! in that conjunction.
    //! Also modifies arity to match.
    //! FIXME: MMS 10/21/15, why do we need this?
    void setTupleDecl( TupleDecl tuple_decl );

    //! Get our total arity (in plus out).
    int arity() const { return mInArity + mOutArity; }

    //! Create a string for use with the GraphViz tool dot so we
    //! can visualize the Relation data structure.
    std::string toDotString() const;

    /*! Compose this relation with the given other one
    **    (i.e., this Compose rhs).  Returns a new Relation,
    **    which the caller is responsible for deallocating.
    ** \param rhs (not adopted)
    */
    Relation *Compose(const Relation* rhs) const;

    /*! Apply this relation to the given set. Returns a new Set,
    **  which the caller is responsible for deallocating.
    */
    Set *Apply(const Set* rhs) const;

    /*! Union this relation with the given other one
    **    (i.e., the Union rhs).  Returns a new Relation,
    **    which the caller is responsible for deallocating.
    ** \param rhs (not adopted)
    */
    Relation *Union(const Relation* rhs) const;

    /*! Intersect this relation with the given other one
    **    (i.e., the Intersect rhs).  Returns a new Relation,
    **    which the caller is responsible for deallocating.
    ** \param rhs (not adopted)
    */
    Relation *Intersect(const Relation* rhs) const;

    /*! Create the inverse of this relation. Returns a new Relation,
    **    which the caller is responsible for deallocating.
    */
    Relation *Inverse() const;

    /*! Determine whether all of the outputs can be determined as
    **  functions of the inputs and/or vice versa.
    */
    bool isFunction() const;
    bool isFunctionInverse() const;

    /*! Return the expression that describes the value of the tupleLoc
    *   specified as a function of the tuple locations in the start
    *   through the stop locations.
    */
    Exp* findFunction(int tupleLocToFind,
                      int startTupleRange, int endTupleRange);

    //! addConjunction that checks the Conjunction and Relation arities match
    //! \param adoptedconjuction (adopted)
    void addConjunction(Conjunction *adoptedConjunction);
    
    /*! Will create constraints uf1str(e) opstr uf2str(e) for all
    **  actual parameters that occur for those UFs. 
    ** See SparseConstraints::addUFConstraintsHelper for more docs.
    **
    ** \param uf1str name of first uninterpreted function
    ** \param opstr  operator that describes relationship between UFs
    ** \param uf2str name of second uninterpreted function.
    **
    ** \return Relation will contain new constraints and is owned by caller
    */
    Relation* addUFConstraints(std::string uf1str, 
                               std::string opstr, std::string uf2str) const;
    
    /*! For UFs declared as having a Monotonicity value (see 
    **  MonotonicType in UninterFunc.h) constraints will be
    **  added to parameter expressions as needed.
    **  For example, if we find that f(e1)<f(e2) and f is monotonically
    **  non-decreasing, then we will add the constraint that e1<e2.
    **
    ** \return Relation will contain new constraints and is owned by caller
    */
    Relation* addConstraintsDueToMonotonicity() const;    

    // Iterate over all conjunctions and normalize each conjunction.
    // Then call cleanup to resort things?
    // BK: testing this out as a possible solution
    //     Not ready for primetime yet
    void normalize();

    //! Visitor design pattern, see Visitor.h for usage
    void acceptVisitor(Visitor *v);

<<<<<<< HEAD
    //! Adds constraints due to domain and range of all UFCalls in UFCallmap
    //  Users own the returned Relation object.
    Relation* boundDomainRange() const;
=======
    /*! Adds constraints due to domain and range of all UFCalls in UFCallmap
    **  Users own the returned Relation object.
    */
    Relation* boundDomainRange();
>>>>>>> 7b3375a2

    /*! Creates a super affine Relation from a non-affine Relation.
    **  To do this:
    **    (1) We add constraints due to all UFCalls' domain and range
    **    (2) We replace all UFCalls with symbolic constants found in the ufc map.
    **  The function does not own the ufcmap.
    */
    Relation* superAffineRelation(UFCallMap* ufcmap);

    /*! Creates a sub non-affine set from an affine Relation.
    **  By replacing symbolic constants that are representative of UFCalls
    **  with their respective UFCalls.
    **  The function does not own the ufcmap.
    */
    Relation* reverseAffineSubstitution(UFCallMap* ufcmap);

    // Projects out tuple varrable No. tvar
    Relation* projectOut(int tvar);

private:

    int mInArity;
    int mOutArity;
};

}//end namespace iegenlib

#endif /* SET_RELATION_H_ */<|MERGE_RESOLUTION|>--- conflicted
+++ resolved
@@ -533,16 +533,9 @@
     //! Visitor design pattern, see Visitor.h for usage
     void acceptVisitor(Visitor *v);    
 
-<<<<<<< HEAD
     //! Adds constraints due to domain and range of all UFCalls in UFCallmap
     //  Users own the returned Set object.
     Set* boundDomainRange() const;
-=======
-    /*! Adds constraints due to domain and range of all UFCalls in UFCallmap
-    **  Users own the returned Set object.
-    */
-    Set* boundDomainRange();
->>>>>>> 7b3375a2
 
     /*! Creates a super affine set from a non-affine set.
     **  To do this:
@@ -698,16 +691,9 @@
     //! Visitor design pattern, see Visitor.h for usage
     void acceptVisitor(Visitor *v);
 
-<<<<<<< HEAD
     //! Adds constraints due to domain and range of all UFCalls in UFCallmap
     //  Users own the returned Relation object.
     Relation* boundDomainRange() const;
-=======
-    /*! Adds constraints due to domain and range of all UFCalls in UFCallmap
-    **  Users own the returned Relation object.
-    */
-    Relation* boundDomainRange();
->>>>>>> 7b3375a2
 
     /*! Creates a super affine Relation from a non-affine Relation.
     **  To do this:
