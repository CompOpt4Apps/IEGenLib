/*!
* \file set_relation_test.cc
*
* \brief Set and Relation tests.
*
* This file is to test all of the Set and Relation classes, along with the
* related Conjunction class.
*
* \date Started: 3/28/12
*
* \authors Michelle Strout, Joseph Strout, Mahdi Soltan Mohammadi
*
* Copyright (c) 2012, 2013 Colorado State University <br>
* Copyright (c) 2015-2016, University of Arizona <br>
* All rights reserved. <br>
* See ../../COPYING for details. <br>
*/

#include "set_relation.h"
#include "expression.h"
#include "UFCallMap.h"
#include "Visitor.h"
#include "environment.h"
#include "VisitorChangeUFsForOmega.h"

#include <util/util.h>
#include <gtest/gtest.h>

#include <omega/Relation.h>
#include <code_gen/parser/parser.h>

#include <utility>
#include <fstream>
#include <iostream>

// Exp and Term classes
using iegenlib::Exp;
using iegenlib::Term;
using iegenlib::UFCallTerm;
using iegenlib::TupleVarTerm;
using iegenlib::VarTerm;
using iegenlib::TupleDecl;

// set and relation classes
using iegenlib::Conjunction;
using iegenlib::SparseConstraints;
using iegenlib::Set;
using iegenlib::Relation;
using iegenlib::Environment;
using iegenlib::UninterpFunc;
using iegenlib::SubMap;
using iegenlib::UniQuantRule;
using iegenlib::currentEnv;
using iegenlib::UFCallMap;
using iegenlib::UniQuantRuleType;
using iegenlib::ruleInstantiation;
using iegenlib::instantiate;
using iegenlib::VisitorChangeUFsForOmega;
// This is just a test setup class that is used in the other tests in this
// file.  Sets up some expressions for use in many of the tests.
class SetRelationTest : public::testing::Test {
    public:
    Exp e1;
    Exp e2;
    Exp x_minus_y;
    Exp x;
    Exp negx_plus_y;
    Conjunction *conj1;
    Conjunction *conj2;
    Conjunction *conj1r;
    Conjunction *conj2r;
    std::string root_dir;
    std::string dot_data;

    protected:
    // copied most of these expressions from expression_test.cc
    virtual void SetUp();

    virtual void TearDown();

};

void SetRelationTest::SetUp() {

    char* temp = getenv ("IEGEN_HOME");
    if (temp == NULL) {
        throw iegenlib::assert_exception("Please set the IEGEN_HOME "
            "environment variable to the distribution root directory "
            "(see README for more details).\n");
    } else {
        root_dir = temp;
    }
    dot_data = root_dir + "/test_data/dotTest/";

    // 5 N + 12 x + 7 y + 42
    e1.addTerm(new Term(42));
    e1.addTerm(new VarTerm(5, "N"));
    e1.addTerm(new VarTerm(7, "y"));
    e1.addTerm(new VarTerm(12, "x"));

    // 5 N + 12 x + 7 y + 5 N + g(z) + 42
    e2.addTerm(new Term(42));
    e2.addTerm(new VarTerm(5, "N"));
    e2.addTerm(new VarTerm(7, "y"));
    e2.addTerm(new VarTerm(12, "x"));
    UFCallTerm* uf_call = new UFCallTerm("g", 1);
    Exp *g0 = new Exp();
    g0->addTerm(new VarTerm("z"));
    uf_call->setParamExp(0,g0);
    e2.addTerm(uf_call);

    // x - y
    x_minus_y.addTerm(new VarTerm("x"));
    x_minus_y.addTerm(new VarTerm(-1,"y"));

    // x
    x.addTerm(new VarTerm("x"));

    // -x + y
    negx_plus_y.addTerm(new VarTerm(-1,"x"));
    negx_plus_y.addTerm(new VarTerm("y"));

    // conjunction: {[x,3,1,y] : x = 0 && -x + y = 0 }
    conj1 = new Conjunction(4);
    TupleDecl tdecl1(4);
    tdecl1.setTupleElem(0,"x");
    tdecl1.setTupleElem(1,3);
    tdecl1.setTupleElem(2,1);
    tdecl1.setTupleElem(3,"y");
    conj1->setTupleDecl(tdecl1);
    conj1->addEquality(x.clone());
    conj1->addEquality(negx_plus_y.clone());

    // conjunction: {[x,3,1] -> [y] : x = 0 && -x + y = 0 }
    conj1r = new Conjunction(4,3);
    conj1r->setTupleDecl(tdecl1);
    conj1r->addEquality(x.clone());
    conj1r->addEquality(negx_plus_y.clone());

    // conjunction: {[x,y,2,0] : x = 0 && x - y = 0 }
    conj2 = new Conjunction(4);
    TupleDecl tdecl2(4);
    tdecl2.setTupleElem(0,"x");
    tdecl2.setTupleElem(1,"y");
    tdecl2.setTupleElem(2,2);
    tdecl2.setTupleElem(3,0);
    conj2->setTupleDecl(tdecl2);
    conj2->addInequality(x.clone());
    conj2->addEquality(x_minus_y.clone());

    // conjunction: {[x,y,2] -> [0] : x >= 0 && x - y = 0 }
    conj2r = new Conjunction(4,3);
    conj2r->setTupleDecl(tdecl2);
    conj2r->addInequality(x.clone());
    conj2r->addEquality(x_minus_y.clone());

}

void SetRelationTest::TearDown() {
  delete conj1;
  delete conj2;
  delete conj1r;
  delete conj2r;
}

// Ensure that all of the expressions created in
// the SetUp method are what is expected.
TEST_F(SetRelationTest, SetUpTest) {
    EXPECT_EQ("5 N + 12 x + 7 y + 42", e1.toString());
    EXPECT_EQ("5 N + 12 x + 7 y + g(z) + 42", e2.toString());
    EXPECT_EQ("x - y", x_minus_y.toString());
    EXPECT_EQ("x", x.toString());
    EXPECT_EQ("-x + y", negx_plus_y.toString());
    EXPECT_EQ("{ [x, 3, 1, y] : x = 0 && x - y = 0 }", conj1->toString());
    EXPECT_EQ("{ [x, y, 2, 0] : x - y = 0 && x >= 0 }", conj2->toString());
}





// Test the construction of a Conjunction.
#pragma mark SetNoTupleVarDecl
TEST_F(SetRelationTest, SetNoTupleVarDecl) {
    Set* s = new Set(3);

    EXPECT_EQ("{ [tv0, tv1, tv2] }", s->toString());
    delete s;
}

// Test the construction of a Conjunction.
#pragma mark ConjunctionConstruction
TEST_F(SetRelationTest, ConjunctionConstruction) {

    // Test construction and conversion to string
    Conjunction c1(4);
    TupleDecl tdecl1(4);
    tdecl1.setTupleElem(0,"x");
    tdecl1.setTupleElem(1,3);
    tdecl1.setTupleElem(2,1);
    tdecl1.setTupleElem(3,"y");
    c1.setTupleDecl(tdecl1);
    EXPECT_EQ("{ [x, 3, 1, y] }", c1.toString());

    // Test construction with equalities.
    c1.addEquality(x.clone());
    c1.addEquality(negx_plus_y.clone());
    EXPECT_EQ("{ [x, 3, 1, y] : x = 0 && x - y = 0 }", c1.toString());

    // Test construction with inequalities.
    c1.addInequality(e1.clone());
    EXPECT_EQ("{ [x, 3, 1, y] : x = 0 && x - y = 0 "
              "&& 5 N + 12 x + 7 y + 42 >= 0 }", c1.toString());

    // Test substituting the tuple elements in for the corresponding
    // variables in the expressions.
    c1.substituteTupleDecl();

    EXPECT_EQ("{ [x, 3, 1, y] : __tv0 = 0 && __tv0 - __tv3 = 0 "
              "&& 12 __tv0 + 7 __tv3 + 5 N + 42 >= 0 }", c1.toString());

    // Now a similar test, but with the same variable occurring
    // twice -- in this case we substitute the first one, and
    // add a new equality constraint relating the second to the first.
    Conjunction c2(3);
    TupleDecl tdecl2(3);
    tdecl2.setTupleElem(0,"x");
    tdecl2.setTupleElem(1,"y");
    tdecl2.setTupleElem(2,"x");
    c2.setTupleDecl(tdecl2);
    EXPECT_EQ("{ [x, y, x] }", c2.toString());

    c2.addEquality(x.clone());
    c2.addEquality(negx_plus_y.clone());
    EXPECT_EQ("{ [x, y, x] : x = 0 && x - y = 0 }", c2.toString());

    // This needs to happen after all constraints based on the string
    // representation of sets/relations have been added
    // to the conjunction.  It is necessary to convert the var terms
    // for tuple variables to TupleVarTerms.
    c2.substituteTupleDecl();
    EXPECT_EQ("{ [x, y, x] : __tv0 = 0 && __tv0 - __tv1 = 0 "
              "&& __tv0 - __tv2 = 0 }",
            c2.toString());

}

TEST_F(SetRelationTest, ConjunctionToDot) {
    // (Same setup from test of Exp class)
    // Test construction and conversion to string
    Exp *e2 = new Exp();  // 42 __tv0 + 7
    e2->addTerm(new TupleVarTerm(42, 0));
    e2->addTerm(new Term(7));

    Exp *e3 = new Exp();  // N + 3 __tv3
    e3->addTerm(new VarTerm("N"));
    e3->addTerm(new TupleVarTerm(3, 3));

    UFCallTerm* uf_call = new UFCallTerm(5, "foo", 2);
    uf_call->setParamExp(0,e2->clone());
    uf_call->setParamExp(1,e3->clone());
    Exp *e4 = new Exp();
    e4->addTerm(uf_call);

    Conjunction *conj = new Conjunction(2);
    conj->addInequality(e4);
    conj->addEquality(e2);
    conj->addEquality(e3);

    // Check that the generated dot file for this conjunction is
    // the same as the gold standard input file.
    string testFile = dot_data + "testConjToDotStringTest1.in.dot";

    int node_id = 0;
    EXPECT_EQ(true, iegenlib::compareFileContentsToString(testFile,
              conj->toDotString(node_id)));
    delete conj;

}


// Test making a SparseConstraints object.
#pragma mark SparseConstraints
TEST_F(SetRelationTest, SparseConstraints) {
    //SparseConstraints sc();
    SparseConstraints sc;
    EXPECT_EQ("{  : FALSE }", sc.toString());

    // Add a conjunction to the sparse constraints object.
    Conjunction* conj1_copy = new Conjunction(*conj1);
    // It is necessary to convert the var terms
    // for tuple variables to TupleVarTerms.
    conj1_copy->substituteTupleDecl();
    sc.addConjunction(conj1_copy);
    EXPECT_EQ("{ [x, 3, 1, y] : __tv0 = 0 && __tv0 - __tv3 = 0 }",
            sc.toString());

    // Add another conjunction
    Conjunction* conj2_copy = new Conjunction(*conj2);
    conj2_copy->substituteTupleDecl();
    sc.addConjunction(conj2_copy);
    EXPECT_EQ("{ [x, y, 2, 0] : __tv0 - __tv1 = 0 && __tv0 >= 0 }"
              " union { [x, 3, 1, y] : __tv0 = 0 && __tv0 - __tv3 = 0 }",
              sc.toString());

}

// Test making a Set object.
#pragma mark Set
TEST_F(SetRelationTest, Set) {
    Set s(4);
    EXPECT_EQ("{ [tv0, tv1, tv2, tv3] }", s.toString());

    // Add a conjunction to the set object.
    Conjunction* conj1_copy = new Conjunction(*conj1);
    // It is necessary to convert the var terms
    // for tuple variables to TupleVarTerms.
    conj1_copy->substituteTupleDecl();
    s.addConjunction(conj1_copy);
    EXPECT_EQ("{ [x, 3, 1, y] : __tv0 = 0 && __tv0 - __tv3 = 0 }",
            s.toString());


    // Add another conjunction
    Conjunction* conj2_copy = new Conjunction(*conj2);
    conj2_copy->substituteTupleDecl();
    s.addConjunction(conj2_copy);
    EXPECT_EQ("{ [x, y, 2, 0] : __tv0 - __tv1 = 0 && __tv0 >= 0 }"
              " union { [x, 3, 1, y] : __tv0 = 0 && __tv0 - __tv3 = 0 }",
              s.toString());

}

// Test pretty printing a Set object
TEST_F(SetRelationTest, SetPrettyPrintString) {
    Set s(4);
    EXPECT_EQ("{ [tv0, tv1, tv2, tv3] }", s.toString());

    // Add a conjunction to the set object.
    Conjunction* conj1_copy = new Conjunction(*conj1);
    // It is necessary to convert the var terms
    // for tuple variables to TupleVarTerms.
    conj1_copy->substituteTupleDecl();
    s.addConjunction(conj1_copy);
    EXPECT_EQ("{ [x, 3, 1, y] : x = 0 && x - y = 0 }",
            s.prettyPrintString());


    // Add another conjunction
    Conjunction* conj2_copy = new Conjunction(*conj2);
    conj2_copy->substituteTupleDecl();
    s.addConjunction(conj2_copy);
    EXPECT_EQ("{ [x, y, 2, 0] : x - y = 0 && x >= 0 }"
              " union { [x, 3, 1, y] : x = 0 && x - y = 0 }",
              s.prettyPrintString());

}

// Test making a Relation object.
#pragma mark Relation
TEST_F(SetRelationTest, Relation) {
    Relation r( 3, 1);
    EXPECT_EQ("{ [tv0, tv1, tv2] -> [tv3] : FALSE }", r.toString());


    // Add a conjunction to the set object.
    // conjunction: {[x,3,1,y] : x = 0 && -x + y = 0 }
    Conjunction* conj1 = new Conjunction(4,3);   // inArity of 3
    TupleDecl tdecl1(4);
    tdecl1.setTupleElem(0,"x");
    tdecl1.setTupleElem(1,3);
    tdecl1.setTupleElem(2,1);
    tdecl1.setTupleElem(3,"y");
    conj1->setTupleDecl(tdecl1);
    conj1->addEquality(x.clone());
    conj1->addEquality(negx_plus_y.clone());
    Conjunction* conj1_copy = new Conjunction(*conj1);
    delete conj1;

    // It is necessary to convert the var terms
    // for tuple variables to TupleVarTerms.
    conj1_copy->substituteTupleDecl();
    r.addConjunction(conj1_copy);
    EXPECT_EQ("{ [x, 3, 1] -> [y] : __tv0 = 0 && __tv0 - __tv3 = 0 }",
            r.toString());

    // Add another conjunction
    // conjunction: {[x,y,2,0] : x = 0 && x - y = 0 }
    Conjunction* conj2 = new Conjunction(4,3);  // inArity of 3
    TupleDecl tdecl2(4);
    tdecl2.setTupleElem(0,"x");
    tdecl2.setTupleElem(1,"y");
    tdecl2.setTupleElem(2,2);
    tdecl2.setTupleElem(3,0);
    conj2->setTupleDecl(tdecl2);
    conj2->addInequality(x.clone());
    conj2->addEquality(x_minus_y.clone());
    Conjunction* conj2_copy = new Conjunction(*conj2);
    delete conj2;
    conj2_copy->substituteTupleDecl();
    r.addConjunction(conj2_copy);
    EXPECT_EQ("{ [x, y, 2] -> [0] : __tv0 - __tv1 = 0 && __tv0 >= 0 }"
              " union { [x, 3, 1] -> [y] : __tv0 = 0 && __tv0 - __tv3 = 0 }",
              r.toString());

    // Test the copy ctor
    Relation r2(r);
    EXPECT_EQ(r.toString(), r2.toString());

}

// Test pretty printing a Relation object
TEST_F(SetRelationTest, RelationPrettyPrintString) {
    Relation r( 3, 1);
    EXPECT_EQ("{ [tv0, tv1, tv2] -> [tv3] : FALSE }", r.toString());

    // Add a conjunction to the set object.
    Conjunction* conj1_copy = new Conjunction(*conj1r);
    // It is necessary to convert the var terms
    // for tuple variables to TupleVarTerms.
    conj1_copy->substituteTupleDecl();
    r.addConjunction(conj1_copy);
    EXPECT_EQ("{ [x, 3, 1] -> [y] : x = 0 && x - y = 0 }",
            r.prettyPrintString());


    // Add another conjunction
    Conjunction* conj2_copy = new Conjunction(*conj2r);
    conj2_copy->substituteTupleDecl();
    r.addConjunction(conj2_copy);
    EXPECT_EQ("{ [x, y, 2] -> [0] : x - y = 0 && x >= 0 }"
              " union { [x, 3, 1] -> [y] : x = 0 && x - y = 0 }",
              r.prettyPrintString());

    // Test the copy ctor
    Relation r2(r);
    EXPECT_EQ(r.prettyPrintString(), r2.prettyPrintString());
}

TEST_F(SetRelationTest, RelationWithUFCall) {
    Relation R_X_to_Xprime(2,2);
    Conjunction *c = new Conjunction(2+2,2);
    TupleDecl * tdecl = new TupleDecl(4);
    tdecl->setTupleElem(0,"k");
    tdecl->setTupleElem(1,"i");
    tdecl->setTupleElem(2,"k");
    tdecl->setTupleElem(3,"i'");
    c->setTupleDecl(*tdecl);
    delete tdecl;

    // Create the expression
    Exp* exp = new Exp();
    exp->addTerm(new VarTerm("i'"));
    UFCallTerm* uf_call = new UFCallTerm(-1, "sigma", 1);
    Exp *arg0 = new Exp();
    arg0->addTerm(new VarTerm("i"));
    uf_call->setParamExp(0,arg0);
    exp->addTerm(uf_call);

    // add the equality to the conjunction
    c->addEquality(exp);

    // add the conjunction to the relation
    R_X_to_Xprime.addConjunction(c);

    EXPECT_EQ("{ [k, i] -> [k, i'] : i' - sigma(i) = 0 }",
             R_X_to_Xprime.prettyPrintString());

}

#pragma mark SolveForFactor
TEST_F(SetRelationTest, SolveForFactor) {
    iegenlib::setCurrEnv();
    // Now set up an environment that defines an inverse for f.
    // Upon creation all expressions, conjunctions, sets, etc.
    // should use this environment until another one is constructed.
    iegenlib::appendCurrEnv("f",
        new Set("{[i]:0<=i &&i<G}"), new Set("{[i]:0<=i &&i<G}"), true,
        iegenlib::Monotonic_NONE);

    // Create the expression
    Exp* exp = new Exp();			// t - f(y) = 0
    exp->addTerm(new VarTerm("t"));
    UFCallTerm* uf_call = new UFCallTerm(-1, "f", 1);
    Exp *arg0 = new Exp();
    arg0->addTerm(new VarTerm("y"));
    uf_call->setParamExp(0,arg0);
    exp->addTerm(uf_call);

    Exp* result = exp->solveForFactor(new VarTerm("y"));
    EXPECT_TRUE(result);
    EXPECT_EQ("f_inv(t)", result->toString());
    delete exp;
    delete result;
}

#pragma mark SolveForFactorMultipleTerms
TEST_F(SetRelationTest, SolveForFactorMultipleTerms) {
    iegenlib::setCurrEnv();
    iegenlib::appendCurrEnv("f",
        new Set("{[i]:0<=i &&i<G}"), new Set("{[i]:0<=i &&i<G}"), false,
        iegenlib::Monotonic_NONE);

    // Create the expression t - 2 f(y) + 3 x - 7 __tv1 + 42 = 0
    Exp* exp = new Exp();
    exp->addTerm(new VarTerm("t"));         // t
    UFCallTerm* uf_call = new UFCallTerm(1, "f", 1);
    Exp *arg0 = new Exp();
    arg0->addTerm(new VarTerm("y"));
    uf_call->setParamExp(0,arg0);
    exp->addTerm(uf_call);                  // f(y)
    exp->addTerm(new VarTerm(3,"x"));       // 3 x
    exp->addTerm(new TupleVarTerm(-7,1));   // -7 __tv1
    exp->addTerm(new Term(42));             // 42

    Exp* result = exp->solveForFactor(new UFCallTerm(*uf_call));
    EXPECT_TRUE(result);
    EXPECT_EQ("7 __tv1 - t - 3 x - 42", result->toString());
    delete exp;
    delete result;
}


#pragma mark FindFunction
TEST_F(SetRelationTest, FindFunction) {
    // { [x,y] -> [s,t] : x = s && t = f(y) }
    iegenlib::setCurrEnv();
    Conjunction* conj = new Conjunction(4);
    TupleDecl * tdecl = new TupleDecl(4);
    tdecl->setTupleElem(0, "x");
    tdecl->setTupleElem(1, "y");
    tdecl->setTupleElem(2, "s");
    tdecl->setTupleElem(3, "t");
    conj->setTupleDecl(*tdecl);
    delete tdecl;
    Exp *exp = new Exp();		// x - s = 0
    exp->addTerm(new VarTerm("x"));
    exp->addTerm(new VarTerm(-1, "s"));
    conj->addEquality(exp);

    exp = new Exp();			// t - f(y) = 0
    exp->addTerm(new VarTerm("t"));
    UFCallTerm* uf_call = new UFCallTerm(-1, "f", 1);
    Exp *arg0 = new Exp();
    arg0->addTerm(new VarTerm("y"));
    uf_call->setParamExp(0,arg0);
    exp->addTerm(uf_call);
    conj->addEquality(exp);

    EXPECT_EQ("{ [x, y, s, t] : s - x = 0 && t - f(y) = 0 }", conj->toString());
    conj->substituteTupleDecl();

    // find x as a function of s and t
    exp = conj->findFunction(0, 2,3);
    EXPECT_TRUE(exp);
    EXPECT_EQ("__tv2", exp->toString());
    delete exp;

    // find s as a function of x and y
    exp = conj->findFunction(2, 0,1);
    EXPECT_TRUE(exp);
    EXPECT_EQ("__tv0", exp->toString());
    delete exp;

    // find t as a function of x and y
    exp = conj->findFunction(3, 0,1);
    EXPECT_TRUE(exp);
    EXPECT_EQ("f(__tv1)", exp->toString());
    delete exp;

    // find y as a function of s and t -- requires inverting f;
    // we haven't provided an inverse of f, so this should return null
    exp = conj->findFunction(1, 2,3);
    EXPECT_FALSE(exp);

    // Now set up an environment that defines an inverse for f.
    // Upon creation all expressions, conjunctions, sets, etc.
    // should use this environment until another one is constructed.
    iegenlib::appendCurrEnv("f",
        new Set("{[i]:0<=i &&i<G}"), new Set("{[i]:0<=i &&i<G}"), true,
        iegenlib::Monotonic_NONE);

    exp = conj->findFunction(1, 2,3);
    EXPECT_TRUE(exp);
    EXPECT_EQ("f_inv(__tv3)", exp->toString());

    delete exp;
    delete conj;
}


// Test that fails due to a bug in how expression is printed.
TEST_F(SetRelationTest, ExpressionSignBug){
    Conjunction* conj;
    Exp* exp;
    Relation* r1;

    // input: r1 = { [v] -> [w] : w=v+1 }
    conj = new Conjunction(2,1);
    TupleDecl * tdecl = new TupleDecl(2);
    tdecl->setTupleElem(0,"v");
    tdecl->setTupleElem(1,"w");
    conj->setTupleDecl(*tdecl);
    delete tdecl;
    exp = new Exp();    // w - v - 1 = 0
    exp->addTerm(new VarTerm("w"));
    exp->addTerm(new VarTerm(-1,"v"));
    exp->addTerm(new Term(-1));
    EXPECT_EQ("-v + w - 1", exp->toString());
    conj->addEquality(exp);
    EXPECT_EQ("{ [v] -> [w] : v - w + 1 = 0 }", conj->toString());
    conj->substituteTupleDecl();
    EXPECT_EQ("{ [v] -> [w] : __tv0 - __tv1 + 1 = 0 }", conj->toString());
    r1 = new Relation( 1, 1);
    r1->addConjunction(conj);
    EXPECT_EQ("{ [v] -> [w] : __tv0 - __tv1 + 1 = 0 }", r1->toString());
    delete r1;
}

// Test that we don't display 0 = 0 equality with toString method
// Example of some normalization we are already doing.
TEST_F(SetRelationTest, EmptyExpressionBug){
    std::string expStr = "{ [] : 0 = 0 && 0 = 0 }";
    Set *s = new Set(expStr);
    EXPECT_EQ("{  }", s->toString());
    delete s;

    {
        Set *s = new Set("{[a] : 0=0}");
        EXPECT_EQ("{ [a] }", s->toString());
        delete s;
    }
}


TEST_F(SetRelationTest, SRToDot){

    SparseConstraints sc;
    EXPECT_EQ("", sc.toDotString());

    Set ss(4);
    Conjunction* conj1_copy = new Conjunction(*conj1);
    conj1_copy->substituteTupleDecl();
    ss.addConjunction(conj1_copy);

    // Check that the generated dot file for this conjunction is
    // the same as the gold standard input file.
    string testFile = dot_data + "testSetToDotStringTest1.in.dot";
    EXPECT_EQ(true, iegenlib::compareFileContentsToString(testFile,
              ss.toDotString()));

    // Test Relation
    Relation rr( 3, 1);
    Conjunction* conj1_copy2 = new Conjunction(*conj1r);
    conj1_copy2->substituteTupleDecl();
    rr.addConjunction(conj1_copy2);


    // Check that the generated dot file for this conjunction is
    // the same as the gold standard input file.
    testFile = dot_data + "testRelToDotStringTest1.in.dot";
    EXPECT_EQ(true, iegenlib::compareFileContentsToString(testFile,
              rr.toDotString()));

    // Test Set
    Exp e1;
    Exp e2;

    UFCallTerm* uf_call_g = new UFCallTerm(7, "g", 1);
    Exp *g0 = new Exp();
    g0->addTerm(new TupleVarTerm(3, 0));
    uf_call_g->setParamExp(0,g0);

    e1.addTerm(new TupleVarTerm(16, 3));
    e1.addTerm(new VarTerm(10, "M"));
    e1.addTerm(new VarTerm(-2, "N"));
    UFCallTerm* uf_call_foo = new UFCallTerm(3, "foo", 2);
    Exp *arg1 = new Exp();
    arg1->addTerm(new VarTerm(5, "N"));
    uf_call_foo->setParamExp(0,arg1);
    Exp *arg2 = new Exp();
    arg2->addTerm(uf_call_g);
    uf_call_foo->setParamExp(1,arg2);
    e1.addTerm(uf_call_foo);
    e1.addTerm(new Term(8));

    uf_call_g = new UFCallTerm(7, "g", 1);
    Exp *g1 = new Exp();
    g1->addTerm(new TupleVarTerm(3, 0));
    uf_call_g->setParamExp(0,g1);

    e2.addTerm(new TupleVarTerm(16, 3));
    e2.addTerm(new VarTerm(10, "Q"));
    e2.addTerm(new VarTerm(-2, "Q"));
    uf_call_foo = new UFCallTerm(3, "foo", 2);
    Exp *arg3 = new Exp();
    arg3->addTerm(new VarTerm(5, "Q"));
    uf_call_foo->setParamExp(0,arg3);
    Exp *arg4 = new Exp();
    arg4->addTerm(uf_call_g);
    uf_call_foo->setParamExp(1,arg4);
    e2.addTerm(uf_call_foo);
    e2.addTerm(new Term(8));

    Set s(2);
    Conjunction *c1 = new Conjunction(2);
    Conjunction *c2 = new Conjunction(2);
    c1->addInequality(e1.clone());
    TupleDecl * tdecl1 = new TupleDecl(2);
    tdecl1->setTupleElem(0,"M");
    tdecl1->setTupleElem(1,"N");
    c1->setTupleDecl(*tdecl1);
    delete tdecl1;
    c2->addEquality(e2.clone());
    TupleDecl * tdecl2 = new TupleDecl(2);
    tdecl2->setTupleElem(0,1);
    tdecl2->setTupleElem(1,"Q");
    c2->setTupleDecl(*tdecl2);
    delete tdecl2;
    s.addConjunction(c2);
    s.addConjunction(c1);

    // Check that the generated dot file for this conjunction is
    // the same as the gold standard input file.
    testFile = dot_data + "testSetToDotStringTest2.in.dot";
    EXPECT_EQ(true, iegenlib::compareFileContentsToString(testFile,
              s.toDotString()));

    // Test Relation
    Relation r( 1, 1);
    c1 = new Conjunction(2,1);
    c2 = new Conjunction(2,1);
    c1->addInequality(e1.clone());
    TupleDecl * tdecl1r = new TupleDecl(2);
    tdecl1r->setTupleElem(0,"M");
    tdecl1r->setTupleElem(1,"N");
    c1->setTupleDecl(*tdecl1r);
    delete tdecl1r;
    c2->addEquality(e2.clone());
    TupleDecl * tdecl2r = new TupleDecl(2);
    tdecl2r->setTupleElem(0,1);
    tdecl2r->setTupleElem(1,"Q");
    c2->setTupleDecl(*tdecl2r);
    delete tdecl2r;
    r.addConjunction(new Conjunction(*c2));
    r.addConjunction(new Conjunction(*c1));
    delete c1;
    delete c2;

    // Check that the generated dot file for this conjunction is
    // the same as the gold standard input file.
    testFile = dot_data + "testRelToDotStringTest2.in.dot";
    EXPECT_EQ(true, iegenlib::compareFileContentsToString(testFile,
              r.toDotString()));
}


// Test composition of relations.
// Both relations are functions.
TEST_F(SetRelationTest, CompositionIdentity) {

    Conjunction* conj;
    Exp* exp;
    Relation* r1;
    Relation* r2;

    // input: r1 = { [v] -> [w] : w=v }
    conj = new Conjunction(2,1);
    TupleDecl * tdecl = new TupleDecl(2);
    tdecl->setTupleElem(0,"v");
    tdecl->setTupleElem(1,"w");
    conj->setTupleDecl(*tdecl);
    delete tdecl;
    exp = new Exp();    // w = v
    exp->addTerm(new VarTerm("w"));
    exp->addTerm(new VarTerm(-1,"v"));
    conj->addEquality(exp);
    conj->substituteTupleDecl();
    r1 = new Relation(1, 1);
    r1->addConjunction(conj);
    EXPECT_EQ("{ [v] -> [w] : __tv0 - __tv1 = 0 }", r1->toString());

    // input: r2 = { [x] -> [y] : y=x }
    conj = new Conjunction(2,1);
    tdecl = new TupleDecl(2);
    tdecl->setTupleElem(0,"x");
    tdecl->setTupleElem(1,"y");
    conj->setTupleDecl(*tdecl);
    delete tdecl;
    exp = new Exp();    // y = x
    exp->addTerm(new VarTerm("y"));
    exp->addTerm(new VarTerm(-1,"x"));
    conj->addEquality(exp);
    conj->substituteTupleDecl();
    r2 = new Relation(1, 1);
    r2->addConjunction(conj);
    EXPECT_EQ("{ [x] -> [y] : __tv0 - __tv1 = 0 }", r2->toString());

    // output: r1 compose r2 = { [x] -> [w] : __tv0 - __tv1 = 0 }
    Relation *composition = r1->Compose(r2);
    EXPECT_TRUE(composition != NULL);
    EXPECT_EQ("{ [x] -> [w] : __tv0 - __tv1 = 0 }", composition->toString());

    // cleanup
    delete r1;
    delete r2;
    delete composition;
}

// Test composition of relations.
// Both relations are functions.
// Want to break initial version that only works for identities.
// Did, but then we extended Composition.
TEST_F(SetRelationTest, CompositionBreakIdentityOnly) {

    Conjunction* conj;
    Exp* exp;
    Relation* r1;
    Relation* r2;
    TupleDecl* tdecl;

    // input: r1 = { [v] -> [w] : w=v+2 }
    conj = new Conjunction(2,1);
    tdecl = new TupleDecl(2);
    tdecl->setTupleElem(0,"v");
    tdecl->setTupleElem(1,"w");
    conj->setTupleDecl(*tdecl);
    delete tdecl;
    exp = new Exp();    // w - v - 2 = 0
    exp->addTerm(new VarTerm("w"));
    exp->addTerm(new VarTerm(-1,"v"));
    exp->addTerm(new Term(-2));
    conj->addEquality(exp);
    conj->substituteTupleDecl();
    r1 = new Relation( 1, 1);
    r1->addConjunction(conj);
    EXPECT_EQ("{ [v] -> [w] : __tv0 - __tv1 + 2 = 0 }", r1->toString());

    // input: r2 = { [x] -> [y] : y = x + 7 }
    conj = new Conjunction(2,1);
    tdecl = new TupleDecl(2);
    tdecl->setTupleElem(0,"x");
    tdecl->setTupleElem(1,"y");
    conj->setTupleDecl(*tdecl);
    delete tdecl;
    exp = new Exp();    // y - x - 7 = 0
    exp->addTerm(new VarTerm("y"));
    exp->addTerm(new VarTerm(-1,"x"));
    exp->addTerm(new Term(-7));
    conj->addEquality(exp);
    conj->substituteTupleDecl();
    r2 = new Relation( 1, 1);
    r2->addConjunction(conj);
    EXPECT_EQ("{ [x] -> [y] : __tv0 - __tv1 + 7 = 0 }", r2->toString());

    // output: r1 compose r2 = { [x] -> [w] : w = x + 9 }
    Relation *composition = r1->Compose(r2);
    EXPECT_TRUE(composition != NULL);
    EXPECT_EQ("{ [x] -> [w] : __tv0 - __tv1 + 9 = 0 }",
        composition->toString());

    // cleanup
    delete r1;
    delete r2;
    delete composition;
}

// Test composition of relations.
// Both relations are function inverses.
TEST_F(SetRelationTest, CompositionInverses) {

    Conjunction* conj;
    Exp* exp;
    Relation* r1;
    Relation* r2;
    TupleDecl* tdecl;

    // input: r1 = { [v] -> [w] : v=3w+2 }
    conj = new Conjunction(2,1);
    tdecl = new TupleDecl(2);
    tdecl->setTupleElem(0,"v");
    tdecl->setTupleElem(1,"w");
    conj->setTupleDecl(*tdecl);
    delete tdecl;
    exp = new Exp();    // -3w + v - 2 = 0
    exp->addTerm(new VarTerm(-3,"w"));
    exp->addTerm(new VarTerm("v"));
    exp->addTerm(new Term(-2));
    conj->addEquality(exp);
    conj->substituteTupleDecl();
    r1 = new Relation( 1, 1);
    r1->addConjunction(conj);
    EXPECT_EQ("{ [v] -> [w] : __tv0 - 3 __tv1 - 2 = 0 }", r1->toString());

    // input: r2 = { [x] -> [y] : x = 2y + 7 }
    conj = new Conjunction(2,1);
    tdecl = new TupleDecl(2);
    tdecl->setTupleElem(0,"x");
    tdecl->setTupleElem(1,"y");
    conj->setTupleDecl(*tdecl);
    delete tdecl;
    exp = new Exp();    // x - 2y - 7 = 0
    exp->addTerm(new VarTerm(-2,"y"));
    exp->addTerm(new VarTerm("x"));
    exp->addTerm(new Term(-7));
    conj->addEquality(exp);
    conj->substituteTupleDecl();
    r2 = new Relation( 1, 1);
    r2->addConjunction(conj);
    EXPECT_EQ("{ [x] -> [y] : __tv0 - 2 __tv1 - 7 = 0 }", r2->toString());

    // y=v, v=3w+2, x=2y+7 ==> x=6w+11
    // output: r1 compose r2 = { [x] -> [w] : x = 6 w + 11 }
    Relation *composition = r1->Compose(r2);
    EXPECT_TRUE(composition != NULL);
    EXPECT_EQ("{ [x] -> [w] : __tv0 - 6 __tv1 - 11 = 0 }",
        composition->toString());

    // cleanup
    delete r1;
    delete r2;
    delete composition;
}

// Test composition of relations.
// Both relations are functions.
#pragma mark CompositionVariousArities
TEST_F(SetRelationTest, CompositionVariousArities) {

    Conjunction* conj;
    Exp* exp;
    Relation* r1;
    Relation* r2;
    TupleDecl* tdecl;

    // input: r1 = { [v] -> [w, t] : w=v+2 && t=v }
    conj = new Conjunction(3,1);
    tdecl = new TupleDecl(3);
    tdecl->setTupleElem(0,"v");
    tdecl->setTupleElem(1,"w");
    tdecl->setTupleElem(2,"t");
    conj->setTupleDecl(*tdecl);
    delete tdecl;
    exp = new Exp();    // w - v - 2 = 0
    exp->addTerm(new VarTerm("w"));
    exp->addTerm(new VarTerm(-1,"v"));
    exp->addTerm(new Term(-2));
    conj->addEquality(exp);
    exp = new Exp();    // t - v = 0
    exp->addTerm(new VarTerm("t"));
    exp->addTerm(new VarTerm(-1,"v"));
    conj->addEquality(exp);
    conj->substituteTupleDecl();
    r1 = new Relation( 1, 2);
    r1->addConjunction(conj);
    EXPECT_EQ("{ [v] -> [w, t] : __tv0 - __tv2 = 0 "
              "&& __tv0 - __tv1 + 2 = 0 }", r1->toString());

    // input: r2 = { [x,z,r] -> [y] : y = x + z - r - 7 }
    conj = new Conjunction(4,3);
    tdecl = new TupleDecl(4);
    tdecl->setTupleElem(0,"x");
    tdecl->setTupleElem(1,"z");
    tdecl->setTupleElem(2,"r");
    tdecl->setTupleElem(3,"y");
    conj->setTupleDecl(*tdecl);
    delete tdecl;
    exp = new Exp();    // y - x - z + r + 7 = 0
    exp->addTerm(new VarTerm("y"));
    exp->addTerm(new VarTerm(-1,"x"));
    exp->addTerm(new VarTerm(-1,"z"));
    exp->addTerm(new VarTerm("r"));
    exp->addTerm(new Term(7));
    conj->addEquality(exp);
    conj->substituteTupleDecl();
    r2 = new Relation( 3, 1);
    r2->addConjunction(conj);
    EXPECT_EQ("{ [x, z, r] -> [y] : __tv0 + __tv1 - __tv2 - __tv3 - 7 = 0 }",
        r2->toString());

    // output: r1 compose r2 = { [x,z,r] -> [w,t] : w = x+z-r-5 && t = x+z-r-7  }
    Relation *composition = r1->Compose(r2);
    EXPECT_TRUE(composition != NULL);
    EXPECT_EQ("{ [x, z, r] -> [w, t] : __tv0 + __tv1 - __tv2 - __tv3 - 5 = 0 "
              "&& __tv0 + __tv1 - __tv2 - __tv4 - 7 = 0 }",
              composition->toString());

    // cleanup
    delete r1;
    delete r2;
    delete composition;
}

// Test composition of relations.
// Both relations are functions.
TEST_F(SetRelationTest, ComposeNeedsRenaming) {

    Relation* r1 = new Relation("{ [v,s] -> [w, t] : w=v+2 && t=s }");
    Relation* r2
        = new Relation("{ [x,z,r] -> [y,i] : y = x + z - r - 7 && i = r+2 }");

    Relation* result = r1->Compose(r2);
    Relation* expected
        = new Relation("{ [x,z,r] -> [w,t]: w=x+z-r-5 && t=r+2 }");
    EXPECT_EQ(expected->toString(), result->toString());

    delete r1;
    delete r2;
    delete result;
    delete expected;
}

// Test composition of relations with uninterpreted function calls.
// Both relations are functions.
#pragma mark ComposeWithUFC
TEST_F(SetRelationTest, ComposeWithUFC) {
    Relation* r1 = new Relation("{ [v,s] -> [w, t] : w=v+2 && t=f(s) }");
    Relation* r2
        = new Relation("{ [x,z,r] -> [y,i] : y = x + z - r - 7 && i = r+2 }");

    Relation* result = r1->Compose(r2);
    Relation* expected
        = new Relation("{ [x,z,r] -> [w,t]: w=x+z-r-5 && t=f(r+2) }");
    EXPECT_EQ(expected->toString(), result->toString());

    delete r1;
    delete r2;
    delete result;
    delete expected;
}

// Test composition of relations with uninterpreted function calls.
// Both relations are functions.
#pragma mark ComposeWithUFCNeedsInverse
TEST_F(SetRelationTest, ComposeWithUFCNeedsInverse) {
    iegenlib::setCurrEnv();
    // Now set up an environment that defines an inverse for f.
    // Upon creation all expressions, conjunctions, sets, etc.
    // should use this environment until another one is constructed.
    iegenlib::appendCurrEnv("f",
        new Set("{[i]:0<=i &&i<G}"), new Set("{[i]:0<=i &&i<G}"), true,
        iegenlib::Monotonic_NONE);

    Relation* r1 = new Relation("{ [v,s] -> [w, t] : w=g(v+42) && s = f(t) }");
    Relation* r2
        = new Relation("{ [x,z,r] -> [y,i] : y = x + z - r - 7 && i = r+2 }");

    // Do the compose
    Relation* result = r1->Compose(r2);
    Relation* expected
        = new Relation("{ [x,z,r] -> [w,t]: w=g(x+z-r+35) && t=f_inv(r+2) }");
    // FIXME Barbara: the below comparison should match but doesn't.  This is
    // because the results are equivalent but have not been normalized.
    // We should talk about the normalization needed here.  Comes after you do
    // your substitution of UF calls back in.  Want to solve for w and t
    // if possible and if not solve for x, z, and r.  Tricky, what to remove.
    //EXPECT_EQ(expected->toString(), result->toString());
    delete expected;
    expected = new Relation("{ [x,z,r] -> [w,t]: w=g(x+z-r+35) && r+2=f(t) }");
    EXPECT_EQ(expected->toString(), result->toString());

    delete r1;
    delete r2;
    delete result;
    delete expected;

}

// Test composition of relations.
// One relation is a function and the other relation is a function inverse.
TEST_F(SetRelationTest, CompositionCombo) {

    Conjunction* conj;
    Exp* exp;
    Relation* r1;
    Relation* r2;
    TupleDecl* tdecl;

    // input: r1 = { [v] -> [w] : v=3w+2 } is a function inverse
    conj = new Conjunction(2,1);
    tdecl = new TupleDecl(2);
    tdecl->setTupleElem(0,"v");
    tdecl->setTupleElem(1,"w");
    conj->setTupleDecl(*tdecl);
    delete tdecl;
    exp = new Exp();    // -3w + v - 2 = 0
    exp->addTerm(new VarTerm(-3,"w"));
    exp->addTerm(new VarTerm("v"));
    exp->addTerm(new Term(-2));
    conj->addEquality(exp);
    conj->substituteTupleDecl();
    r1 = new Relation( 1, 1);
    r1->addConjunction(conj);
    EXPECT_EQ("{ [v] -> [w] : __tv0 - 3 __tv1 - 2 = 0 }", r1->toString());

    // input: r2 = { [x] -> [y] : y = 2 x + 7 } is a function
    conj = new Conjunction(2,1);
    tdecl = new TupleDecl(2);
    tdecl->setTupleElem(0,"x");
    tdecl->setTupleElem(1,"y");
    conj->setTupleDecl(*tdecl);
    delete tdecl;
    exp = new Exp();    // y - 2 x - 7 = 0
    exp->addTerm(new VarTerm("y"));
    exp->addTerm(new VarTerm(-2,"x"));
    exp->addTerm(new Term(-7));
    conj->addEquality(exp);
    conj->substituteTupleDecl();
    r2 = new Relation(1, 1);
    r2->addConjunction(conj);
    EXPECT_EQ("{ [x] -> [y] : 2 __tv0 - __tv1 + 7 = 0 }", r2->toString());

    // input: r1 = { [v] -> [w] : v=3 w+2 } is a function inverse
    // input: r2 = { [x] -> [y] : y = 2 x + 7 } is a function
    // v=y, 2x+7=3w+2, FIXME: we don't have closure.  What does this mean?
    // output: r1 compose r2 = { [x] -> [w] : 2x = 3w - 5 }
    //Relation *composition = r1->Compose(r2);
    //EXPECT_TRUE(composition != NULL);
    // FIXME: should actually implement this
    //EXPECT_EQ("{ [x] -> [w] : 2 __tv0 - 3 __tv1 + 5 = 0 }",
    //    composition->toString());

    // input: r2 = { [x] -> [y] : y = 2 x + 7 } is a function
    // input: r1 = { [v] -> [w] : v=3 w+2 } is a function inverse
    // FIXME: we can't do this one because neither function has an inverse
    // if they did, then they wouldn't fall to this case.  this case is only
    // relevant when we have UFcalls.  This is because our solve can solve
    // either way.  Could this simplify our algorithm?
    // output: r2 compose r1 = { [x] -> [w] : 2x = 3w - 5 }
    //Relation *composition = r2->Compose(r1);
    //EXPECT_TRUE(composition != NULL);
    // FIXME: this should throw an exception
    //EXPECT_EQ("{ [x] -> [w] : 2 __tv0 - 3 __tv1 + 5 = 0 }",
    //    composition->toString());

    // cleanup
    delete r1;
    delete r2;
}

TEST_F(SetRelationTest, CompositionOneFunctionWithConstraints) {
    Relation* r1 = new Relation("{ [v,s] -> [w, s] : w=v+2  }");
    Relation* r2
        = new Relation("{[x,z] -> [x,z]}");

    Relation* result = r1->Compose(r2);
    Relation* expected
        = new Relation("{ [x,z] -> [w,s]: w=x+2 && z = s }");
    EXPECT_EQ(expected->toString(), result->toString());

    delete r1;
    delete r2;
    delete result;
    delete expected;

    r1 = new Relation("{ [v,s] -> [v,s]}");
    r2 = new Relation("{[x,z] -> [y,i] : i=z+2 && y=x-2}");

    result = r1->Compose(r2);
    expected = new Relation("{ [x,z] -> [v,s]: v=x-2 && s=z+2 }");
    EXPECT_EQ(expected->toString(), result->toString());

    delete r1;
    delete r2;
    delete result;
    delete expected;

}

// Test composition of relations.
// Both relations are functions and both have some other constraints.
TEST_F(SetRelationTest, CompositionBothFunctionsWithConstraints) {

    Conjunction* conj;
    Exp* exp;
    Relation* r1;
    Relation* r2;
    TupleDecl* tdecl;

    // input: r1 = { [v] -> [w] : w=v && w>=0 && w-v>3}
    conj = new Conjunction(2,1);
    tdecl = new TupleDecl(2);
    tdecl->setTupleElem(0,"v");
    tdecl->setTupleElem(1,"w");
    conj->setTupleDecl(*tdecl);
    delete tdecl;

    exp = new Exp();    // w = v
    exp->addTerm(new VarTerm("w"));
    exp->addTerm(new VarTerm(-1,"v"));
    conj->addEquality(exp);

    exp = new Exp();    // w >= 0
    exp->addTerm(new VarTerm("w"));
    conj->addInequality(exp);

    exp = new Exp();    // w-v>3
    exp->addTerm(new VarTerm("w"));
    exp->addTerm(new VarTerm(-1,"v"));
    exp->addTerm(new Term(-4));
    conj->addInequality(exp);

    conj->substituteTupleDecl();
    r1 = new Relation(1, 1);
    r1->addConjunction(conj);

    // input: r2 = { [x] -> [y] : y=x && x>=7 && y<N}
    conj = new Conjunction(2,1);
    tdecl = new TupleDecl(2);
    tdecl->setTupleElem(0,"x");
    tdecl->setTupleElem(1,"y");
    conj->setTupleDecl(*tdecl);
    delete tdecl;
    exp = new Exp();    // y = x
    exp->addTerm(new VarTerm("y"));
    exp->addTerm(new VarTerm(-1,"x"));
    conj->addEquality(exp);
    conj->substituteTupleDecl();
    r2 = new Relation( 1, 1);
    r2->addConjunction(conj);

    // output: r1 compose r2 = { [x] -> [w] : __tv0 - __tv1 = 0 }

    // cleanup
    delete r1;
    delete r2;
}


TEST_F(SetRelationTest, ParseTest1) {
    Conjunction* conj = new Conjunction(0);
    std::list<Conjunction*>* conlist = new std::list<Conjunction*>();
    conlist->push_back(conj);
    std::list<Conjunction*>::iterator it=conlist->begin();
    std::list<Conjunction*>::iterator end=conlist->end();
    Set* set = new Set((*it)->arity());
    for (; it!=end; ++it) {
       set->addConjunction(*it);
    }

    EXPECT_EQ("{  }", set->toString());
    delete set;
    delete conlist;
}

#pragma mark ComposeWithConstants
TEST_F(SetRelationTest, ComposeWithConstants) {
    Relation *r1 = new Relation("{[tstep,i]->[accessRelation1]: "
                                "accessRelation1=i}");
    Relation *r2 = new Relation("{[0,tstep0,1,i0,0]->[tstep0,i0]}");
    Relation *result = r1->Compose(r2);
    EXPECT_TRUE(result);
    // FIXME Barbara: if we put the below two in as expected sets,
    // then they should end up equivalent.  Normalization needs
    // to push constants into tuple declaration.
    EXPECT_EQ("{ [0, tstep0, 1, i0, 0] -> [accessRelation1] : "
            "__tv3 - __tv5 = 0 }",
           result->toString());
    //EXPECT_EQ("{ [c_0, tstep0, c_1, i0, c_0] -> [accessRelation1] : "
    //    "__tv0 = 0 && __tv4 = 0 && __tv2 - 1 = 0 && __tv3 - __tv5 = 0 }",
    //        result->toString());
    delete result;
    delete r2;
    delete r1;

    r1 = new Relation("{[sigma_in]->[sigma_out]: sigma_out=sigma(sigma_in)}");
    r2 = new Relation("{[0,tstep0,2,ii0,0]->[accessRelation32]: "
                      "accessRelation32=inter2(ii0)}");
    result = r1->Compose(r2);
    EXPECT_TRUE(result);
    // FIXME Barbara: if we put the below two in as expected sets,
    // then they should end up equivalent.  Normalization needs
    // to push constants into tuple declaration.
    EXPECT_EQ("{ [0, tstep0, 2, ii0, 0] -> [sigma_out] : "
            "__tv5 - sigma(inter2(__tv3)) = 0 }",
            result->toString());
//    EXPECT_EQ("{ [c_0, tstep0, c_2, ii0, c_0] -> [sigma_out] : __tv0 = 0 "
//        "&& __tv4 = 0 && __tv2 - 2 = 0 && __tv5 - sigma(inter2(__tv3)) = 0 }",
//            result->toString());
    delete result;
    delete r2;
    delete r1;
}

#pragma mark CheckDupTupleVars
TEST_F(SetRelationTest, CheckDupTupleVars) {
    Relation *r = new Relation("{[0,i,0]->[0,b,0,r,2,i,0] : "
                            "r-row(i)=0 and b-cb(i)=0}");
    EXPECT_EQ("{ [0, i, 0] -> [0, b, 0, r, 2, i, 0] : "
        "__tv1 - __tv8 = 0 "
        "&& __tv4 - cb(__tv1) = 0 "
        "&& __tv6 - row(__tv1) = 0 "
        "}", r->toString());

    const Conjunction *conj = *(r->conjunctionBegin());
    Exp *func = conj->findFunction(1, 3, 9);
    EXPECT_TRUE(func);
    EXPECT_EQ("__tv8", func->toString());
    delete func;
    delete r;

//    Relation *s = new Relation("{ [time, tri]->[0, time, 1, tri, 0] }");
//    EXPECT_EQ(s->prettyPrintString(), "{ [time, tri]->[0, time, 1, tri, 0] }");
//    delete s;
}

#pragma mark FindConstantFunctions
TEST_F(SetRelationTest, FindConstantFunctions) {
    Relation *r = new Relation("{[0,i,0]->[0,b,0,r,2,i,0] : "
                            "r-row(i)=0 and b-cb(i)=0}");

    // pointer to first conjunction
    const Conjunction *conj = *(r->conjunctionBegin());

    // check that we can find constant functions
    Exp *func = conj->findFunction(0, 3, 9);
    EXPECT_TRUE(func);
    EXPECT_EQ("0", func->toString());
    delete func;

    func = conj->findFunction(7, 0, 2);
    EXPECT_TRUE(func);
    EXPECT_EQ("2", func->toString());
    delete func;

    delete r;
}

#pragma mark ApplySpMV
// Copied some of the test cases from the old set_relation_test_spmv.cc file.
TEST_F(SetRelationTest, ApplySpMV) {

    Set *s = new Set("{[i] : nnz-i>0 and i>=0}");
    Relation *r = new Relation("{[i]->[0,i,0] }");
    Set *expected = new Set("{[0,i,0] : nnz-i>0 and i>=0}");
    Set *result = r->Apply(s);
    EXPECT_TRUE(result);
    //EXPECT_EQ("{ [c_0, i, c_0] : __tv0 = 0 && __tv2 = 0 && __tv1 >= 0 "
    //          "&& -__tv1 + nnz - 1 >= 0 }", result->toString() );
    // FIXME Barbara: below should work once normalize is going.
    //       Above should break. Should expect 0,i,0 in result, so just modify
    //       above string and uncomment the below.
    EXPECT_EQ(expected->toString(), result->toString());
    delete expected;
    delete result;
    delete r;
    delete s;

    s = new Set("{[0,i0,0] : nnz-i0>0 and i0>=0}");
    r = new Relation("{[0,i,0]->[0,b,0,r,2,i,0] : r-row(i)=0 and b-cb(i)=0}");
    expected = new Set("{[0,b,0,r,2,i,0] : r-row(i)=0 and b-cb(i)=0 "
                       "and nnz-i>0 and i>=0}");
    result = r->Apply(s);
    EXPECT_TRUE(result);
    //EXPECT_EQ("{ [c_0, b, c_0, r, c_2, i, c_0] : c_0 = 0 && c_0 = 0 "
    //            "&& c_0 = 0 && b - cb(i) = 0 && r - row(i) = 0 "
    //            "&& c_2 - 2 = 0 && i >= 0 && -i + nnz - 1 >= 0 }",
    //            result->prettyPrintString() );
    // FIXME Barbara: below should work once normalize is going.
    //       Above should break. Should expect 0,i,0 in result, so just modify
    //       above string and uncomment the below.
    EXPECT_EQ(expected->prettyPrintString(), result->prettyPrintString());
    EXPECT_EQ(expected->toString(), result->toString());
    delete expected;
    delete result;
    delete r;
    delete s;


    s = new Set("{[0,b,0,r,0,i,0] : r-row(i)=0 and b-cb(i)=0 and nnz-i>0 "
                "and i>=0}");
    r = new Relation("{[0,b,0,r,0,i,0]->[b,r,i] }");
    expected = new Set("{[b,r,i] : r-row(i)=0 and b-cb(i)=0 and "
                       "nnz-i>0 and i>=0}");
    result = r->Apply(s);
    EXPECT_TRUE(result);
    EXPECT_EQ("{ [b, r, i] : __tv0 - cb(__tv2) = 0 && __tv1 - row(__tv2) = 0 "
                "&& __tv2 >= 0 && -__tv2 + nnz - 1 >= 0 }",
                result->toString() );
    // FIXME Barbara: below should work once normalize is going.
    //       Above should break. Should expect 0,i,0 in result, so just modify
    //       above string and uncomment the below.
    //EXPECT_EQ(expected->toString(), result->toString());
    delete expected;
    delete result;
    delete r;
    delete s;
}


#pragma mark Union
// Test Union of relations
TEST_F(SetRelationTest, Union) {
    Set *s1 = new Set("{[a,1]: a = a + 2}");
    Set *s2 = new Set("{[b,1]: b = 3}");
    Set *resultSet = s1->Union(s2);
    EXPECT_EQ("{ [b, 1] : __tv0 - 3 = 0 }",
              resultSet->toString());
    delete resultSet;
    delete s1;
    delete s2;

    Set *s3 = new Set("{[a,b,c,d]: b = d}");
    Set *s4 = new Set("{[p,q,r,s]: p > r}");
    Set *resultSet2 = s3->Union(s4);
    EXPECT_EQ("{ [p, q, r, s] : __tv0 - __tv2 - 1 >= 0 }"
              " union { [a, b, c, d] : __tv1 - __tv3 = 0 }",
              resultSet2->toString());
    delete resultSet2;
    delete s3;
    delete s4;

    Set *s5 = new Set("{[1,a,3,b,4,c,1]: a = a + 1}");
    EXPECT_EQ("{ [tv0, tv1, tv2, tv3, tv4, tv5, tv6] : FALSE }",
            s5->toString());
    Set *s6 = new Set("{[x,t,6,1,3,5,1]: x = x + 1}");
    EXPECT_EQ("{ [tv0, tv1, tv2, tv3, tv4, tv5, tv6] : FALSE }",
            s6->toString());
    Set *resultSet3 = s5->Union(s6);
    EXPECT_EQ("{ [tv0, tv1, tv2, tv3, tv4, tv5, tv6] : FALSE }",
              resultSet3->toString());
    EXPECT_EQ("{ [tv0, tv1, tv2, tv3, tv4, tv5, tv6] : FALSE }",
              resultSet3->prettyPrintString());
    delete resultSet3;
    delete s5;
    delete s6;
    

    Relation *r1 = new Relation("{[a,b]->[u,v]: b = v}");
    Relation *r2 = new Relation("{[c,d]->[x,y]: y < c}");
    Relation *resultRelation = r1->Union(r2);
    EXPECT_EQ("{ [c, d] -> [x, y] : __tv0 - __tv3 - 1 >= 0 }"
              " union { [a, b] -> [u, v] : __tv1 - __tv3 = 0 }",
              resultRelation->toString());
    delete resultRelation;
    delete r1;
    delete r2;
    Relation *r3 = new Relation("{[]->[u,v,b]: u = b}");
    Relation *r4 = new Relation("{[]->[u,v,a]: a = 0}");
    Relation *resultRelation2 = r3->Union(r4);
    EXPECT_EQ("{ [u, v, a] : __tv2 = 0 }"
              " union { [u, v, b] : __tv0 - __tv2 = 0 }",
              resultRelation2->toString());
    delete resultRelation2;
    delete r3;
    delete r4;
    
    Relation *r5 = new Relation("{[99,1,2]->[1,2,1]: 0 = 0}");
    Relation *r6 = new Relation("{[1,2,3]->[1,5,3]: 1 = 0}");
    Relation *resultRelation3 = r5->Union(r6);
    EXPECT_EQ("{ [99, 1, 2] -> [1, 2, 1] }",
              resultRelation3->toString());
    delete resultRelation3;
    delete r5;
    delete r6;
}

#pragma mark Inverse
// Test Inverse of relations
TEST_F(SetRelationTest, Inverse) {
    Relation *r1 = new Relation("{[a,x,y]->[u,v,b]: u = b}");
    Relation *resultRelation1 = r1->Inverse();
    EXPECT_EQ("{ [u, v, b] -> [a, x, y] : __tv0 - __tv2 = 0 }",
              resultRelation1->toString());
    delete resultRelation1;
    delete r1;


    Relation *r2 = new Relation("{[p,q,r,1]->[s,t]: s = t && p = 7}");
    Relation *resultRelation2 = r2->Inverse();
    EXPECT_EQ("{ [s, t] -> [p, q, r, 1] : __tv0 - __tv1 = 0 && __tv2 - 7 = 0 }",
              resultRelation2->toString());

    delete resultRelation2;
    delete r2;

    Relation *r3 = new Relation("{[1,2,3,4]->[x,y]: x = y}");
    Relation *resultRelation3 = r3->Inverse();
    EXPECT_EQ("{ [x, y] -> [1, 2, 3, 4] : __tv0 - __tv1 = 0 }",
              resultRelation3->toString());

    delete resultRelation3;
    delete r3;

    Relation *r4 = new Relation("{[3,a,1,b,4,c]->[z]: a = b}");
    Relation *resultRelation4 = r4->Inverse();
    EXPECT_EQ("{ [z] -> [3, a, 1, b, 4, c] : __tv2 - __tv4 = 0 }",
              resultRelation4->toString());

    delete resultRelation4;
    delete r4;

    Relation *r5 = new Relation("{[0,1,0]->[1,0,1]: 0 = 0}");
    Relation *resultRelation5 = r5->Inverse();
    EXPECT_EQ("{ [1, 0, 1] -> [0, 1, 0] }",
              resultRelation5->toString());

    delete resultRelation5;
    delete r5;
}

#pragma mark ComposeWithInnerConstants
TEST_F(SetRelationTest, ComposeWithInnerConstants) {
    // Constants align.
    Relation *r1 = new Relation("{[1,k]->[1,k]}");
    Relation *r2 = new Relation("{[m]->[1,w] : w = m + 7}");
    Relation *result = r1->Compose(r2);
    Relation *expected = new Relation("{ [m] -> [1, k] : k = m + 7}");
    EXPECT_TRUE(result);
    EXPECT_EQ(expected->toString(), result->toString());

    delete expected;
    delete result;
    delete r2;
    delete r1;

    // Empty relation as result.
    r1 = new Relation("{[3,k]->[3,k]}");
    r2 = new Relation("{[m]->[1,w] : w = m + 7}");
    result = r1->Compose(r2);
    EXPECT_TRUE(result);
    EXPECT_EQ("{ [tv0] -> [tv1, tv2] : FALSE }", result->toString());
    delete result;
    delete r2;
    delete r1;

    // FIXME Barbara: below are some simple examples where
    // the expected could have been put in without constants in
    // tuple declarations and the result should still match

    // both functions, rhs var is constant
    r1 = new Relation("{[i,j] -> [k] : k=i}");
    r2 = new Relation("{[m]->[3,p] : p=m-7} ");
    result = r1->Compose(r2);
    expected = new Relation("{ [m] -> [3] }");
    EXPECT_TRUE(result);
    EXPECT_EQ(expected->toString(), result->toString());
    delete expected;
    delete result;
    delete r2;
    delete r1;

    // both functions, lhs var is constant
    r1 = new Relation("{[3,j] -> [k] : k=j}");
    r2 = new Relation("{[m]->[v,p] : v=m && p=m-7} ");
    result = r1->Compose(r2);
    expected = new Relation("{ [m] -> [k] : k=m-7 && m=3}");
    EXPECT_TRUE(result);
    // FIXME Barbara: just plain broken due to normalization issues
    //EXPECT_EQ(expected->toString(), result->toString());
    delete expected;
    delete result;
    delete r2;
    delete r1;

    // both inverse functions, rhs var is constant
    r1 = new Relation("{[i,j] -> [k] : f(k)=i && j=g(k+3)}");
    r2 = new Relation("{[m]->[3,p] : m=h(p)} ");
    result = r1->Compose(r2);
    expected = new Relation("{ [m] -> [k] : m=h(g(k+3)) && f(k)=3}");
    EXPECT_TRUE(result);
    EXPECT_EQ(expected->toString(), result->toString());
    delete expected;
    delete result;
    delete r2;
    delete r1;

    // both inverse functions, lhs var is constant
    r1 = new Relation("{[3,j] -> [k] : j=g(k+3)}");
    r2 = new Relation("{[m]->[i,p] : m=h(p+i)} ");
    result = r1->Compose(r2);
    expected = new Relation("{ [m] -> [k] : m=h(3+g(k+3))}");
    EXPECT_TRUE(result);
    EXPECT_EQ(expected->toString(), result->toString());
    delete expected;
    delete result;
    delete r2;
    delete r1;
}


#pragma mark ComposeWithUnions
TEST_F(SetRelationTest, ComposeWithUnions) {
    Relation *r1 = new Relation("{[1,k]->[1,k]} union {[3,k]->[3,k]}");
    Relation *r2 = new Relation("{[m]->[1,w] : w = m + 7}");
    Relation *result = r1->Compose(r2);
/*
    Relation *expected = new Relation("{ [m] -> [c_1, k] : c_1=1 && k=m+7}");
    EXPECT_TRUE(result);
    EXPECT_EQ(expected->toString(), result->toString());
FIXME Barbara: that same constants issue
*/
    Relation *expected = new Relation("{ [m] -> [1, k] : k = m + 7}");
    EXPECT_TRUE(result);
    EXPECT_EQ(expected->toString(), result->toString());

    delete expected;
    delete result;
    delete r2;
    delete r1;

    r1 = new Relation("{[0,tstep,1,i,0]->[sigma_out]: sigma_out=sigma(i)}");
    r2 = new Relation("{[0,s,1,i,0]->[0,s,1,i',0]: i'=sigma_inv(i)} "
                    "union {[0,s,0,i,0]->[0,s,0,i,0]: 0=i} "
                    "union {[0,s,2,i,0]->[0,s,2,i,0]} "
                    "union {[0,s,3,i,0]->[0,s,3,i',0]: i'=sigma_inv(i)}");
    result = r1->Compose(r2);
    EXPECT_TRUE(result);
/*
    EXPECT_EQ("{ [c_0, s, c_1, i, c_0] -> [sigma_out] : __tv0 = 0 && __tv4 = 0 "
        "&& __tv2 - 1 = 0 && __tv5 - sigma(sigma_inv(__tv3)) = 0 }",
        result->toString());
 FIXME Barbara: that same constants issue
*/
    EXPECT_EQ("{ [0, s, 1, i, 0] -> [sigma_out] : "
              "__tv5 - sigma(sigma_inv(__tv3)) = 0 }",
              result->toString());

    delete result;
    delete r2;
    delete r1;
}

#pragma mark ComposeWithOtherConstraints
TEST_F(SetRelationTest, ComposeWithOtherConstraints) {

    // lhs = { v -> z : z = F1(v) && C1 }
    // ex: F1() is identity
    Relation *r1 = new Relation("{[j,k]->[i,k] : i=j && k >= N}");

    // rhs = { x -> y : y = F2(x) && C2 }
    // ex: [t,w] = F2( [m] ) = [m,m+7]
    Relation *r2 = new Relation("{[m]->[t,w] : t=m && w = m + 7 "
                                "&& w>=4 && m+4-N>=1}");

    // lhs compose rhs = { x -> z : z=F1(F2(x)) && C1[v/F2(x)] && C2[y/F2(x)] }
    // ex: C1[[j,k]/F2([m])] = m+7>=N, C2[[t,w]/F2([m])] = m+7>=4
    Relation *result = r1->Compose(r2);
    Relation *expected = new Relation("{ [m] -> [i, k] : m=i && k = m + 7 "
                                      "&& m+7>=N && m+7>=4 && m+4-N>=1 }");
    EXPECT_TRUE(result);
    EXPECT_EQ(expected->prettyPrintString(), result->prettyPrintString());
    EXPECT_EQ(expected->toString(), result->toString());
    delete expected;
    delete result;
    delete r2;
    delete r1;
}

TEST_F(SetRelationTest, CompositionWithNestedFunctions){
    Relation *r1 = new Relation("{[j,k,l,m]->[z]: f(z + g(z + j + m))"
                                " = f(z + g(z + k + l)) and z=f(j,k,l,m)}");
    Relation *r2 = new Relation("{[x] -> [p,q,r,s]: p=2x and q=3x"
                                " and r=4x and s=5x}");
    Relation *result = r1->Compose(r2);
    Relation *expected = new Relation("{ [x] -> [z] : z = f(2 x, 3 x, 4 x, 5 x)"
                                      "}");
    EXPECT_EQ(expected->prettyPrintString(), result->prettyPrintString());
    EXPECT_EQ(expected->toString(), result->toString());
    delete expected;
    delete result;
    delete r2;
    delete r1;
}

#pragma mark ComposeWithUFCallConstraints
// Mark Heim came up with this one.  It exposes some strange
// handling of expressions equal to zero.  See IEGRONE-41.
TEST_F(SetRelationTest, ComposeWithUFCallConstraints) {
    // lhs = { v -> z : z = F1(v) && C1 }
    // ex: [d] = F1([a,b,c]) = [f(a)], C1 = f(b) + c = f(c) + b
    Relation
        *r1 = new Relation("{[a,b,c]->[d]:d = f(a) and f(b) + c = f(c) + b}");

    // rhs = { x -> y : y = F2(x) && C2 }
    // ex: [x,x,x] = F2( [x] ) = [x,x,x]
    Relation *r2 = new Relation("{[x] -> [x,x,x]}");

    // lhs compose rhs = { x -> z : z=F1(F2(x)) && C1[v/F2(x)] && C2[y/F2(x)] }
    // ex: C1[[a,b,c]/F2([x])] = f(x)+x=f(x)+x
    Relation *result = r1->Compose(r2);
    Relation *expected = new Relation("{[x]->[d]:d=f(x) && f(x)+x=f(x)+x}");

    EXPECT_TRUE(result);
    EXPECT_EQ(expected->prettyPrintString(), result->prettyPrintString());
    EXPECT_EQ(expected->toString(), result->toString());
    delete expected;
    delete result;
    delete r2;
    delete r1;
}

TEST_F(SetRelationTest, RemoveDuplicateConstraints) {
 /* FIXME: this causes inverFuncToExposeFActor to throw an exception
    // Verify that duplicate constraints are removed
    Relation
        *r1 = new Relation("{[q,b,c,d]->[b]:f(q,b)=f(b,q) and r(d,c)=r(3c-2d,d)"
             " and f(q,q) = f(q,b) and q=b and b=q and x(q)=y(b) and x(c)=y(d)"
             " and g(k(h(c)+2b-2q+c),q+h(b)) = g(k(h(b-c+q)+c),b+h(c))}");
    Relation *r2 = new Relation("{[x,y]->[y,x,y,x]}");
    Relation *r3 = new Relation("{[a]->[a,a]}");
    Relation *result = r1->Compose(r2);
    Relation *result2 = result->Compose(r3);
    Relation *expected = new Relation("{[a]->[b]: x(a)=y(a) && a=b}");
    expected->cleanUp();
    result2->cleanUp();
    EXPECT_EQ(expected->prettyPrintString(), result2->prettyPrintString());
    EXPECT_EQ(expected->toString(), result2->toString());
    delete expected;
    delete result2;
    delete result;
    delete r3;
    delete r2;
    delete r1;

    Relation *k1 = new Relation("{[i,j,k]->[k,j,i]: i+j+k=2i+j"
                   " and 3i+1j+4k+z(1i+5j+9k+g(k-k+4j)-g(4j-h(i)+h(i)))=0"
                   " and j+4k=-3i-z(i+9k+5j) and i=2k+j and -j=2k-i"
                   " and k=k and q(j+j)=q(k+j-j+j-k+j) and k=i"
                   " and f(k+n(p(j-j))+i,j,i)=f(n(p(f(j)-f(j)))+i+k,j,i)}");
    Relation *k2 = new Relation("{ [i, j, k] -> [k, j, i] : i - k = 0 "
                                "&& 3 i + j + 4 k + z(i + 5 j + 9 k) = 0 "
                                "&& i - j - 2 k = 0}");
    EXPECT_EQ(k2->prettyPrintString(), k1->prettyPrintString());
    EXPECT_EQ(k2->toString(), k1->toString());
    delete k2;
    delete k1;
    */
}

TEST_F(SetRelationTest, RemoveManyDups) {
    // Verify that duplicate constraints are removed
    Set *s = new Set("{[a,b,c,d] : a=b && b=c && a=c && b=a && d=d && c=b}");
    Set *expected = new Set("{[a,b,c,d] : a=b && b=c && a=c}");
    s->cleanUp();
    expected->cleanUp();
    EXPECT_EQ(expected->prettyPrintString(), s->prettyPrintString());
    EXPECT_EQ(expected->toString(), s->toString());
    delete expected;
    delete s;
}


TEST_F(SetRelationTest, RemoveColon) {
    // Verify that colon is removed
    Set *q = new Set("{[x,y] : x + x = 2x}");
    Set *r = new Set("{[x,y]}");
    q->cleanUp();
    EXPECT_EQ(q->prettyPrintString(), r->prettyPrintString());
    EXPECT_EQ(q->toString(), r->toString());
    delete r;
    delete q;
}

#pragma mark UsingEnvironment
TEST_F(SetRelationTest, UsingEnvironment) {
    iegenlib::setCurrEnv();

    // Now set up an environment that defines an inverse for f.
    iegenlib::appendCurrEnv("f",
        new Set("{[i]:0<=i &&i<G}"), new Set("{[i]:0<=i &&i<G}"), true,
        iegenlib::Monotonic_NONE);

    // Create the relations
    Relation* r1 = new Relation("{ [v,s] -> [w, t] : w=v+2 && s = f(t) }");
    Relation* r2 = new Relation("{ [x,z,r] -> [y,i] : y = x + z - r - 7 "
                                "&& i = r+2 }");

    // Do the compose
    Relation* result = r1->Compose(r2);
    Relation* expected
        = new Relation("{ [x,z,r] -> [w,t]: w=x+z-r-5 && r+2=f(t) }");
    EXPECT_EQ(expected->toString(), result->toString());
    /*
    // FIXME Barbara: the below comparison should match but doesn't.  This is
    // because the results are equivalent but have not been normalized.
    Relation* expected
        = new Relation("{ [x,z,r] -> [w,t]: w=x+z-r-5 && t=f_inv(r+2) }");
    EXPECT_EQ(expected->toString(), result->toString());
    */

    delete expected;
    delete result;
    delete r2;
    delete r1;
};

#pragma mark LCPC12SubmissionComposeNotFunc
// Getting an exception that not both of these relations are functions.
TEST_F(SetRelationTest, LCPC12SubmissionComposeNotFunc) {

    Relation *R_X_to_Xprime
        = new Relation("{[k,i] -> [k,i'] : i' = sigma(i) }");

    EXPECT_EQ("{ [k, i] -> [k, i'] : "
        "__tv0 - __tv2 = 0 && __tv3 - sigma(__tv1) = 0 }",
        R_X_to_Xprime->toString());

    // grab the first conjunction to determine if we can find the output tuple
    // vars as a function of the input tuple vars
    const Conjunction *conj = *(R_X_to_Xprime->conjunctionBegin());
    Exp *func = conj->findFunction(2, 0,1);
    EXPECT_TRUE(func);
    EXPECT_EQ("__tv0", func->toString());
    delete func;
    func = conj->findFunction(3, 0,1);
    EXPECT_TRUE(func);
    EXPECT_EQ("sigma(__tv1)", func->toString());
    delete func;

    Relation *A1_I_to_X = new Relation("{[k,p] -> [v,i] : v=k-1 && i=col(p) }");

    Relation *result = R_X_to_Xprime->Compose(A1_I_to_X);
    EXPECT_TRUE(result);
    Relation *expected
        = new Relation("{[k,p] -> [k1,i'] : k1=k-1 && i' = sigma(col(p))}");

    // IEGRONE-65
    // EXPECT_TRUE( (*result)==(*expected) );

    // This illustrates a bug in Compose, IEGRONE-64.  Fixed.
    EXPECT_EQ(expected->prettyPrintString(), result->prettyPrintString());
    EXPECT_EQ(expected->toString(), result->toString());

    delete expected;
    delete result;
    delete R_X_to_Xprime;
    delete A1_I_to_X;
}

#pragma mark OrderingConstraints
// Verify that the ordering of constraints is happening as expected
TEST_F(SetRelationTest, OrderingConstraints) {
    Set *s1 = new Set("{[k,i'] :  26<=sigma(i') && k<=N }");
    Set *s2 = new Set(*s1);
    EXPECT_EQ(s1->toString(), s2->toString());
    EXPECT_EQ(s1->toString(), s2->toString());
    delete s1;
    delete s2;


    s1 = new Set("{[k,i'] :  26<=sigma(i') && k<=N }");
    s2 = new Set("{[k,i'] :  k<=N && 26<=sigma(i')}");
    EXPECT_EQ(s1->toString(), s2->toString());
    delete s1;
    delete s2;
}

#pragma mark IEGRONE64Apply
// Getting an exception that not both of these relations are functions.
TEST_F(SetRelationTest, IEGRONE64Apply) {

    Relation *r = new Relation("{[k,i] -> [k,i'] : i = sigma(i') }");

    EXPECT_EQ("{ [k, i] -> [k, i'] : "
        "__tv0 - __tv2 = 0 && __tv1 - sigma(__tv3) = 0 }",
        r->toString());


    Set *s = new Set("{[k,i'] : k<=N && i'>=26 }");

    Set *result = r->Apply(s);
    EXPECT_TRUE(result);
    // set s = {[v,w] : v<=N && w>=26 }
    // r(s) = {[k,i'] : 26<=sigma(i') && k<=N }
    Set *expected = new Set("{[k,i'] :  26<=sigma(i') && k<=N }");

    // This illustrates a bug in Compose, IEGRONE-64?  Actually, the Apply
    // method does not have the fresh variable problem because the result
    // variable names only come from the output tuple variables of the relation.
    EXPECT_EQ(expected->prettyPrintString(), result->prettyPrintString());
    EXPECT_EQ(expected->toString(), result->toString());

    delete expected;
    delete result;
    delete s;
    delete r;
}

#pragma mark IEGRONE41Zeros
// Example from Python bindings example in the README.
TEST_F(SetRelationTest, IEGRONE41Zeros) {

    Set *s1 = new Set("{[s,i]: 0<=s && s<T && 0<=i && i<N}");

    Relation *r1 = new Relation("{[s,i]->[0,s,1,i,0]}");

    Set *s2 = r1->Apply(s1);
    EXPECT_TRUE(s2);

    Set *expected = new Set("{ [0,s,1,i,0]: s>=0 && T-s-1 >= 0 && i>=0 && "
                            "N-i-1>=0 }");
    EXPECT_EQ(expected->prettyPrintString(), s2->prettyPrintString());
    EXPECT_EQ(expected->toString(), s2->toString());
    delete expected;

/* FIXME Barbara: same constants issue, neither of the below work and
   they both should be equivalent
    Set *expected = new Set("{ [c_0,s,c_1,i,c_0]: c_0=0 && c_1=1 && "
        "s>=0 && T-s-1 >= 0 && i>=0 && N-i-1>=0 }");
*/
//    EXPECT_EQ("{ [c_0, s, c_1, i, c_0] : c_0 = 0 && c_0 = 0 && c_1 - 1 = 0 "
//        "&& s >= 0 && i >= 0 && -s + T - 1 >= 0 && -i + N - 1 >= 0 }",
//        s2->prettyPrintString());
    // FIXME: we also don't want the above to be the pretty print of s2

    delete s2;
    delete s1;
    delete r1;

}

#pragma mark IEGRONE72CollapsingInverseFuncs
TEST_F(SetRelationTest, IEGRONE72CollapsingInverseFuncs) {
    iegenlib::setCurrEnv();
    iegenlib::appendCurrEnv("f",
        new Set("{[i]:0<=i &&i<G}"), new Set("{[i]:0<=i &&i<G}"), true,
        iegenlib::Monotonic_NONE);
    iegenlib::appendCurrEnv("g",
        new Set("{[i]:0<=i &&i<G}"), new Set("{[i]:0<=i &&i<G}"), true,
        iegenlib::Monotonic_NONE);
    iegenlib::appendCurrEnv("h",
        new Set("{[i]:0<=i &&i<G}"), new Set("{[i]:0<=i &&i<G}"), true,
        iegenlib::Monotonic_NONE);
    iegenlib::appendCurrEnv("k",
        new Set("{[i]:0<=i &&i<G}"), new Set("{[i]:0<=i &&i<G}"), true,
        iegenlib::Monotonic_NONE);
    iegenlib::appendCurrEnv("t",
        new Set("{[i]:0<=i &&i<G}"), new Set("{[i]:0<=i &&i<G}"), true,
        iegenlib::Monotonic_NONE);

    EXPECT_EQ(iegenlib::queryInverseCurrEnv("f"),"f_inv");

    // The easiest one
    Set *s1 = new Set("{[i,j]:i=f(f_inv(j))}");
    Set *expected1 = new Set("{[i,j]:i=j}");
    EXPECT_EQ(expected1->toString(), s1->toString() );
    delete s1;
    delete expected1;

    // Some tricky ones that Mark came up with
    Set *s2 = new Set("{[i,j]:f_inv(f(f(f_inv(-h(g(g_inv(g(m))))))+h(g(g(g_inv"
            "(m+g(x+2f(f_inv(y))-k(k_inv(y)))-g(x+h_inv(h(y)))))))))=0}");
    Set *expected2 = new Set("{[i,j]}");
    EXPECT_EQ(expected2->toString(), s2->toString() );
    delete s2;
    delete expected2;

    Set *s3 = new Set("{[i,j]:g(g(g_inv(f_inv(x)-f_inv(f(f_inv(x))))))=g(0)}");
    Set *expected3 = new Set("{[i,j]}");
    EXPECT_EQ(expected3->toString(), s3->toString() );
    delete s3;
    delete expected3;

    Relation *s4 = new Relation("{[i,j,k]->[k,j,i]: g(g_inv(j))="
            "g_inv(g(i+f(k)-f(j)))}");
    Relation *s4prime = new Relation("{[i]->[i,i,i]}");
    Relation *s4primeprime = s4->Compose(s4prime);
    Relation *expected4 = new Relation("{[i]->[k,j,i1]:i-k=0&&i-j=0&&i-i1=0}");
    EXPECT_EQ(expected4->prettyPrintString(),s4primeprime->prettyPrintString());
    delete s4;
    delete s4prime;
    delete s4primeprime;
    delete expected4;

/* FIXME: what do we do when what to have a function be its own inverse?
    Set *s5 = new Set("{[i]:f(f_inv(i)+f(i-i)-f(0))"
        "=g_inv(f_inv(f(g(f(f_inv(i)))-0f(0))))}");
    Relation *s5prime = new Relation("{[i]->[i]: t(t(t(i))) = i}");
    Set *s5primeprime = s5prime->Apply(s5);
    Set *expected5 = new Set("{[i]: i = t(i)}");
    EXPECT_EQ(expected5->prettyPrintString(),s5primeprime->prettyPrintString());
    delete s5;
    delete s5prime;
    delete s5primeprime;
    delete expected5;
*/

/*  FIXME (IEGRTWO-3):
    Small issue with associativity of equals for tuple variables
    Excellent example for Mark and normal form.
    Normalization example.

    Relation *s6 = new Relation("{[i]->[i,i,i]:0=t(t(i))+t(t(-t(t(i))))}");
    Relation *s6prime = s6->Inverse();
    Relation *expected6 = new Relation("{[i,i,i]->[i]}");
    EXPECT_EQ(expected6->toString(),s6prime->toString());
    delete s6;
    delete s6prime;
    delete expected6;
*/
}

#pragma mark MoldynFSTExample
TEST_F(SetRelationTest, MoldynFSTExample) {

    Relation* r = new Relation("{[ii] -> [p] : p=inter1(ii) } "
                              "union {[ii] -> [p] : p=inter2(ii) }");
    EXPECT_EQ("{ [ii] -> [p] : p - inter1(ii) = 0 } "
              "union { [ii] -> [p] : p - inter2(ii) = 0 }", r->prettyPrintString());
    delete r;
}

#pragma mark MoldynFSTExampleInverse
TEST_F(SetRelationTest, MoldynFSTExampleInverse) {

    Relation* r = new Relation("{ [0, s, 1, i, 1] -> [k] : k - inter2(i) = 0 }"
        " union { [0, s, 0, i, 0] -> [i1] : i - i1 = 0 }"
        " union { [0, s, 1, i, 0] -> [k] : k - inter1(i) = 0 }");

    Relation* expected
        = new Relation("{ [k] ->[0, s, 1, i, 1]: k - inter2(i) = 0 }"
            " union { [i1] -> [0, s, 0, i, 0] : i - i1 = 0 }"
            " union { [k] -> [0, s, 1, i, 0] : k - inter1(i) = 0 }");
    Relation* result = r->Inverse();

    EXPECT_EQ(expected->prettyPrintString(), result->prettyPrintString());

    delete result;
    delete r;
    delete expected;

    // Looks like to duplicate the bug I might have to do the inverse after
    // a different inverse and a compose have been performed.
    // Yes I managed to duplicate the bug!  IEGRONE-83
    Relation* a1 = new Relation("{ [s, i] -> [i] }");
    Relation* S1_sched = new Relation("{ [s, i] -> [0, s, 0, i, 0] }");

    Relation* S1_sched_inv = S1_sched->Inverse();
    EXPECT_EQ("{ [0, s, 0, i, 0] -> [s, i] : s - s = 0 && i - i = 0 }",
        S1_sched_inv->prettyPrintString() );
    // FIXME: don't like above for pretty print output
/* FIXME Barbara: same constants issue, neither of the below work but both equiv
    expected = new Relation("{ [0, s, 0, i, 0] -> [s, i] }");
    EXPECT_EQ(expected->prettyPrintString(), S1_sched_inv->prettyPrintString());
    delete expected;
    expected = new Relation("{ [c_0, s, c_0, i, c_0] -> [s, i] : c_0=0}");
    EXPECT_EQ(expected->prettyPrintString(), S1_sched_inv->prettyPrintString());
    delete expected;
*/

    Relation* a1_0 = a1->Compose(S1_sched_inv);
/*    EXPECT_EQ("{ [c_0, s, c_0, i, c_0] -> [i1] : __tv0 = 0 && __tv2 = 0 "
        "&& __tv4 = 0 && __tv3 - __tv5 = 0 }",
        a1_0->toString() );
 FIXME Barbara: same constants issue
*/
    expected = new Relation("{ [0, s, 0, i, 0] -> [i1] : i = i1 }");
    EXPECT_EQ(expected->toString(), a1_0->toString());
    delete expected;

    Relation* a1_0_inv = a1_0->Inverse();  // this did not work, now FIXED!
    expected = new Relation("{ [i1] -> [0, s, 0, i, 0] : i - i1 = 0 }");
    EXPECT_EQ(expected->prettyPrintString(), a1_0_inv->prettyPrintString());
    delete expected;
/* FIXME Barbara: same constants issue
    expected = new Relation("{ [i1] -> [c_0,s,c_0,i,c_0]: c_0=0 && i-i1=0}");
    EXPECT_EQ(expected->prettyPrintString(), a1_0_inv->prettyPrintString());
    delete expected;
    // FIXME: Yuck
    EXPECT_EQ("{ [i1] -> [c_0, s, c_0, i, c_0] : c_0 = 0 && c_0 = 0 && "
        "c_0 = 0 && i1 - i = 0 }",
        a1_0_inv->prettyPrintString());
*/
    delete a1;
    delete S1_sched;
    delete S1_sched_inv;
    delete a1_0;
    delete a1_0_inv;

}
/* FIXME
#pragma mark MoldynFSTExampleCompose
// Does not pass in revision 484.  Breaks assumption that
// both relations should be functions or function inverses.
// See August 1-6 wiki entry in Michelle Journal.
TEST_F(SetRelationTest, MoldynFSTExampleCompose) {

    Relation* r1 = new Relation("{ [0, s, 1, i, q] -> [i] }");
    Relation* r2 = new Relation("{ [k] -> [0, s, 1, i, 1] : k - inter2(i) = 0 }"
        " union { [i1] -> [0, s, 0, i, 0] : i - i1 = 0 }"
        " union { [k] -> [0, s, 1, i, 0] : k - inter1(i) = 0 }");
    std::cout << "r2 = " << r2->toDotString();

    Relation* expected
        = new Relation("{ [k] ->[i]: k - inter2(i) = 0 }"
            " union { [i1] -> [i] : i - i1 = 0 }"
            " union { [k] -> [i] : k - inter1(i) = 0 }");

    EXPECT_EQ(expected->prettyPrintString(),
              r1->Compose(r2)->prettyPrintString());

    delete r1;
    delete r2;
    delete expected;
}
*/

#pragma mark AnandComposeExample
TEST_F(SetRelationTest, AnandComposeExample) {

    Relation* r1;
    Relation* r2;
    Relation* result;
    Relation* expected;

    r1 = new Relation("{ [0, s, 0, i, 0]->[0, s, 1, e, 0] : i-left(e)=0 }");
    r2 = new Relation("{ [0, s, 0, i1, 0]->[0, s, 0, i, 0] : i1-sigma(i)=0 }");
    result = r1->Compose(r2);
    EXPECT_EQ("{ [0, s, 0, i1, 0] -> [0, s1, 1, e, 0] : __tv1 - __tv6 = 0 "
              "&& __tv3 - sigma(left(__tv8)) = 0 }",
              result->toString());
    delete result;
    delete r1;
    delete r2;

    r1 = new Relation("{ [0, s, 0, i, 0]->[0, s, 1, e, 0] : i-left(e)=0 }");
    r2 = new Relation("{ [0, s, 0, i1, 0]->[0, s, 0, i, 0] : i1-sigma(i)=0 }");
    expected = new Relation("{ [0, s, 0, i1, 0]->[0, s1, 1, e, 0] : s=s1 and "
                            "i1-sigma(left(e))=0 }");
    result =  r1->Compose(r2);
    EXPECT_EQ(expected->prettyPrintString(), result->prettyPrintString());
    delete r1;
    delete r2;
    delete result;
    delete expected;

    r1 = new Relation("{ [0, s, 0, i, 0]->[0, s, 1, e, 0] : i-left(e)=0 }");
    r2 = new Relation("{ [0, s, 0, i1, 0]->[0, s, 0, i, 0] : i1-sigma(i)=0 }");
    expected = new Relation("{ [0, s, 0, i1, 0]->[0, s1, 1, e, 0] : "
                            " i1-sigma(left(e))=0 and s=s1 }");
    result =  r1->Compose(r2);
    EXPECT_EQ(expected->prettyPrintString(), result->prettyPrintString());
    delete r1;
    delete r2;
    delete result;
    delete expected;

    r1 = new Relation("{ [0, s, 0, i, 0]->[0, s, 1, e, 0] : i-left(e)=0 }");
    r2 = new Relation("{ [0, s, 0, i1, 0]->[0, s, 0, i, 0] : i1-sigma(i)=0 }");
    expected = new Relation("{ [0, s, 0, i1, 0]->[0, s1, 1, e, 0] : "
                            "i1-sigma(left(e))=0 && s1=s }");
    result =  r1->Compose(r2);
    EXPECT_EQ(expected->toString(), result->toString());
    delete r1;
    delete r2;
    delete result;
    delete expected;
}


#pragma mark MoldynManyTests
// Attempting to identify if the compose issue only occurs
// when trying to create input to the reordering functions.
// Started from bottom of file
// TrunkIEGenR192PreRewrite/src/iegenlib/set_relation/set_relation_test_moldyn.cc
TEST_F(SetRelationTest, MoldynManyTests) {

    Relation* r1;
    Relation* r2;
    Relation* expected;
    Relation* result;

    // FIXME: Why projecting out variable i?
/* 8/6/12, MMS, fails
    r1 = new Relation("{[s,t,i]->[s,t]}");
    r2 = new Relation("{[s,1,t,2]->[s,t,i]}");
    expected = new Relation("{[s,1,t,2]->[s,t]}");
    EXPECT_EQ(expected->toString(),
              r1->Compose(r2)->toString());
    delete r1;
    delete r2;
    delete expected;
*/

    r1 = new Relation("{[c00,s00,c10,t0,c01,i00,x0]->[c00,s00,c10,t0,c01]}");
    r2 = new Relation("{[s0,t,i0]->[0,s0,1,t,2,i0,x0]: 0=x0}");
    expected = new Relation("{[s0,t,i0]->[0,s00,1,t0,2] : t-t0=0 && s0-s00=0}");
    result = r1->Compose(r2);
    EXPECT_EQ(expected->toString(), result->toString());
    delete r1;
    delete r2;
    delete result;
    delete expected;


/* FIXME: 8/6/12, MMS, fails because projecting out variables and constants.
    r1 = new Relation("{[c0,s,c1,t,c2,i,x]->[s,t,i]}");
    r2 = new Relation("{[sigma_out]->[0,s,1,t,2,i,x]: t=theta(2,i) and 0=x and sigma_out=i}");
    expected = new Relation("{[sigma_out]->[s,t,i]: t=theta(2,sigma_out) and sigma_out=i}");
    EXPECT_EQ(expected->toString(),
              r1->Compose(r2)->toString());
    delete r1;
    delete r2;
    delete expected;
*/

    r1 = new Relation("{[0,s0,3,c04,0]->[sigma_out]: sigma_out=c04}");
    r2 = new Relation("{[0,s0,1,t,2,i,x]->[0,s0,3,i,x]: t=theta(2,i)} union "
        "{[0,s0,1,t,1,i,x]->[0,s0,2,i,x]: t=theta(1,i)} union "
        "{[0,s0,1,t,0,i,x]->[0,s0,1,i,x]: t=theta(0,i)} union "
        "{[0,s0,0,t,0,i,x]->[0,s0,0,i,x]: 0=t}");
    expected = new Relation("{[0,s0,1,t,2,i,0]->[sigma_out]: sigma_out=i and "
                            "t=theta(2,i)}");
    result = r1->Compose(r2);
    EXPECT_EQ(expected->toString(), result->toString());
    delete r1;
    delete r2;
    delete result;
    delete expected;


    // Fixed 8/9/12, IEGRONE-85, used to cause segfault
    r1 = new Relation("{[0,s0,1,i,x]->[0,s0,1,t,0,i,x]: t=theta(0,i)} "
        "union {[0,s0,2,i,x]->[0,s0,1,t,1,i,x]: t=theta(1,i)} "
        "union {[0,s0,3,i,x]->[0,s0,1,t,2,i,x]: t=theta(2,i)} "
        "union {[0,s0,0,i,x]->[0,s0,0,t,0,i,x]: 0=t}");
    r2 = new Relation("{[tstep,i]->[0,tstep,3,i,0]}");

    // FIXME: that constraint ordering issue
    expected = new Relation("{[tstep,i]->[0,s0,1,t,2,i1,0]: "
        "tstep=s0 and i=i1 and t=theta(2,i)}");

    result = r1->Compose(r2);

    EXPECT_EQ(expected->toString(), result->toString());
    EXPECT_EQ("{ [tstep, i] -> [0, s0, 1, t, 2, i1, 0] : "
        "__tv0 - __tv3 = 0 && __tv1 - __tv7 = 0 "
        "&& __tv5 - theta(2, __tv1) = 0 }",
        result->toString());

    delete r1;
    delete r2;
    delete expected;
    delete result;

    // Fixed 8/9/12, IEGRONE-85, used to cause segfault
    r1 = new Relation("[nt]->{[0,s0,1,i,x]->[0,s0,1,t,0,i,x]: t=theta(0,i)}"
        " union {[0,s0,2,i,x]->[0,s0,1,t,1,i,x]: t=theta(1,i)}"
        " union {[0,s0,3,i,x]->[0,s0,1,t,2,i,x]: t=theta(2,i)}"
        " union {[0,s0,0,i,x]->[0,s0,0,t,0,i,x]: 0=x and 0=i and 0=t}");

    r2 = new Relation("[n_inter,n_moles,n_tstep]->"
        "{[tstep,i]->[0,tstep,1,i,0]}");

    result = r1->Compose(r2);
    EXPECT_EQ("{ [tstep, i] -> [0, s0, 1, t, 0, i1, 0] : "
        "__tv0 - __tv3 = 0 && __tv1 - __tv7 = 0 "
        "&& __tv5 - theta(0, __tv1) = 0 }",
        result->toString());

    expected = new Relation("[n_inter,n_moles,n_tstep,nt]->"
        "{[tstep,i]->[0,s0,1,t,0,i1,0] "
        ": i-i1=0 and t-theta(0,i)=0 and tstep=s0 }");
    EXPECT_EQ(expected->toString(), result->toString());
    delete expected;

    delete r1;
    delete r2;
    delete result;

    // Left off at commented out test case on line 644 in
    // TrunkIEGenR192PreRewrite/src/iegenlib/set_relation/set_relation_test_moldyn.cc
    // going backwards.
}

#pragma mark MoldynLoopAlign
// When testing moldyn-FST-M2-example_sparse.py ran
// into an issue updating the access functions with the loop
// alignment transformation.  This ended up not being an issue.
TEST_F(SetRelationTest, MoldynLoopAlign) {

    //iegenlib::appendCurrEnv("sigma() = inverse sigma_inv()");
    iegenlib::appendCurrEnv("sigma",
        new Set("{[i]:0<=i &&i<G}"), new Set("{[i]:0<=i &&i<G}"), true,
        iegenlib::Monotonic_NONE);

    Relation* a1_1;
    Relation* T_I0_to_I1;
    Relation* expected;
    Relation* result;

    a1_1 = new Relation("{ [0, s, 0, i, 0] -> [j] : j - sigma(i) = 0 }");

    T_I0_to_I1 = new Relation("{ [0, s, 0, i, 0] -> [0, s, 0, j, 0] : "
                              "j - sigma(i) = 0 }");

    Relation* T_I1_to_I0 = T_I0_to_I1->Inverse();
    result = a1_1->Compose( T_I1_to_I0 );

    expected = new Relation("{ [0, s, 0, j, 0] -> [j1] : j - j1 = 0 }");
    EXPECT_EQ( expected->toString(), result->toString() );

    delete a1_1;
    delete T_I0_to_I1;
    delete T_I1_to_I0;
    delete result;
    delete expected;

}

#pragma mark ISLString
// Testing the declaration of symbolics for ISL
TEST_F(SetRelationTest, ISLString) {

    Set* s1 = new Set("{[i] : 0 <= i && i < N }");
    EXPECT_EQ( "[ N ] -> { [i] : i >= 0 && -i + N - 1 >= 0 }",
                s1->toISLString() );
    delete s1;

    Set* s2 = new Set("{[i,j] : 0 <= i && i < N && 0 <= j && j < N }");
    Set* expected
        = new Set("[N] -> {[i,j] : 0 <= i && i < N && 0 <= j && j < N }");
    EXPECT_EQ( "[ N ] -> { [i, j] : i >= 0 && j >= 0 && -i + N - 1 >= 0 "
               "&& -j + N - 1 >= 0 }",
                s2->toISLString() );
    EXPECT_EQ( expected->toISLString(), s2->toISLString() );
    delete expected;
    delete s2;

    Set* s3 = new Set("{[i,j] : 0 <= i && i < N && 0 <= j && j < M }");
    EXPECT_EQ( "[ M, N ] -> { [i, j] : i >= 0 && j >= 0 && -i + N - 1 >= 0 "
               "&& -j + M - 1 >= 0 }",
                s3->toISLString() );
    delete s3;

    Set* s4
        = new Set("{[i,j] : 0 <= i && i < N && 0 <= j && j < M && i=foo(j) }");
    EXPECT_EQ( "[ M, N ] -> { [i, j] : i - foo(j) = 0 && i >= 0 && j >= 0 "
               "&& -i + N - 1 >= 0 && -j + M - 1 >= 0 }",
                s4->toISLString() );
    delete s4;

    Set* s5
        = new Set("{[i,j] : 0 <= i && i < N && 0 <= j && j < M && i=foo(X) }");
    EXPECT_EQ( "[ M, N, X ] -> { [i, j] : i - foo(X) = 0 && i >= 0 && j >= 0 "
               "&& -i + N - 1 >= 0 && -j + M - 1 >= 0 }",
                s5->toISLString() );
    delete s5;

    Relation* s6 = new Relation("{[i]->[j] : 0 <= i && i < N && 0 <= j &&"
                                " j < M && i=foo(X) }");
    EXPECT_EQ( "[ M, N, X ] -> { [i] -> [j] : i - foo(X) = 0 && i >= 0"
               " && j >= 0 && -i + N - 1 >= 0 && -j + M - 1 >= 0 }",
                s6->toISLString() );
    delete s6;

}

#pragma mark SetParserError
// The following should cause a parser exception to be thrown and the
// Set constructor should catch it.  Right now it just seg faults.
// IEGRTWO-18
TEST_F(SetRelationTest, SetParserError) {

/*
    Set* s6 =
        new Set("{[i]->[j] : 0 <= i && i < N && 0 <= j && j < M && i=foo(X) }");
*/
// FIXME: how do we EXPECT an exception?
//    delete s6;

}

#pragma mark SetZeroArity
// Need zero arity sets for parameters / symbolic variables.
TEST_F(SetRelationTest, SetZeroArity) {

    Set* s1 = new Set("{ : 5 <=  N }");
    EXPECT_EQ( "[ N ] -> {  : N - 5 >= 0 }", s1->toISLString() );

    delete s1;
}

#pragma mark SetZeroArityIntersect
// Need zero arity sets for parameters / symbolic variables.
// Need to be able to intersect such sets.
TEST_F(SetRelationTest, SetZeroArityIntersect) {

    Set* s1 = new Set("{ : N > 0}");
    Set* s2 = new Set("{ : M > 0}");
    Set* s3 = s1->Intersect(s2);
   /* 
    Set* s4 = new Set(5);
    Set* s5 = new Set("{[0]}");
    Set* s6 = s4->Intersect(s5);
    EXPECT_EQ("",s6->prettyPrintString());
    */
    EXPECT_EQ( "[ M, N ] -> {  : M - 1 >= 0 && N - 1 >= 0 }",
               s3->toISLString() );

    delete s1;
    delete s2;
    delete s3;
    /*
    delete s4;
    delete s5;
    delete s6;*/
}

#pragma mark SetIntersect
/* IEGRONE-90
// These are examples where we aren't detecting non-sat
// conjunctions or we have redundant constraints in
// a conjunction.
TEST_F(SetRelationTest, SetIntersect) {

    Set* s1 = new Set("{ [i] : i> 0}");
    Set* s2 = new Set("{ [i] : i<0 }");
    Set* s3 = s1->Intersect(s2);
    EXPECT_EQ( "{ [t0] : FALSE }", s3->toString() );
    delete s1;
    delete s2;
    delete s3;

    s1 = new Set("{ [i] : i > 0}");
    s2 = new Set("{ [i] : i > 1 }");
    s3 = s1->Intersect(s2);
    EXPECT_EQ( "{ [i] : i > 0 }", s3->toString() );
    delete s1;
    delete s2;
    delete s3;
}
*/



#pragma mark SetTupleIterator
// Checking that get all tuple variables in correct order.
TEST_F(SetRelationTest, SetTupleIterator) {

    Set* s1 = new Set("{ [i,j,k,l] }");

    std::list<std::string> expectedList;
    expectedList.push_back("i");
    expectedList.push_back("j");
    expectedList.push_back("k");
    expectedList.push_back("l");
    std::list<std::string> actualList;
    iegenlib::StringIterator* siter = s1->getTupleIterator();
    while (siter->hasNext()) {
        actualList.push_back(siter->next());
    }
    EXPECT_EQ(expectedList, actualList);

    delete s1;
    delete siter;
}

#pragma mark SetTupleIterator
// Checking that get the executed tuple declaration back.
TEST_F(SetRelationTest, SetTupleDecl) {
    Set * s1 = new Set("{[0,i,1,j,k] }");
    TupleDecl tdecl = s1->getTupleDecl();
    EXPECT_EQ("0, i, 1, j, k", tdecl.toString());

    delete s1;
}

#pragma mark ConjunctionLessThan
// IEGRONE-93: Checking that Conjunction::operator<(Conjunction) behaves as
// expected.
TEST_F(SetRelationTest, ConjunctionLessThanCount) {
    /*
     * Comparisons by equalities and inequalities (by count)
     */

    // conj1: {[__tv0,__tv1,__tv2,__tv3,__tv4]} ==
    // conj2: {[__tv0,__tv1,__tv2,__tv3,__tv4]}
    Conjunction conj1(5);
    Conjunction conj2(5);

    //Empty Conjunction comparisons
    EXPECT_FALSE(conj1 < conj2); //should be ==, not <
    EXPECT_FALSE(conj2 < conj1); //should be ==, not <

    // e1 : x
    Exp e1 = Exp();
    e1.addTerm(new VarTerm("x"));

    //Give conj2 an equality, now: conj1 < conj2
    conj2.addEquality(e1.clone());

    // conj1: {[__tv0,__tv1,__tv2,__tv3,__tv4]} <
    // conj2: {[__tv0,__tv1,__tv2,__tv3,__tv4] : x = 0}
    EXPECT_TRUE(conj1 < conj2);
    EXPECT_FALSE(conj2 < conj1);

    //Give conj1 the same equality, now: conj1 == conj2
    conj1.addEquality(e1.clone());

    // conj1: {[__tv0,__tv1,__tv2,__tv3,__tv4] : x = 0} ==
    // conj2: {[__tv0,__tv1,__tv2,__tv3,__tv4] : x = 0}
    EXPECT_FALSE(conj1 < conj2);
    EXPECT_FALSE(conj2 < conj1);

    // e2: y
    Exp e2 = Exp();
    e2.addTerm(new VarTerm("y"));

    //Give conj2 an inequality, now conj1 < conj2
    conj2.addInequality(e2.clone());

    // conj1: {[__tv0,__tv1,__tv2,__tv3,__tv4] : x = 0} <
    // conj2: {[__tv0,__tv1,__tv2,__tv3,__tv4] : x = 0 && y >= 0}
    EXPECT_TRUE(conj1 < conj2);
    EXPECT_FALSE(conj2 < conj1);

    //Give conj1 the same inequality, now: conj1 == conj2
    conj1.addInequality(e2.clone());

    // conj1: {[__tv0,__tv1,__tv2,__tv3,__tv4] : x = 0 && y >= 0} ==
    // conj2: {[__tv0,__tv1,__tv2,__tv3,__tv4] : x = 0 && y >= 0}
    EXPECT_FALSE(conj1 < conj2);
    EXPECT_FALSE(conj2 < conj1);

    // e3: a, e4: b, e5: c
    Exp e3 = Exp();
    Exp e4 = Exp();
    Exp e5 = Exp();
    e3.addTerm(new VarTerm("a"));
    e4.addTerm(new VarTerm("b"));
    e5.addTerm(new VarTerm("c"));

    //Give conj1 1 equality and give conj2 2 inequalities
    //since equalities are compared before ineqaulities conj1 > conj2
    conj1.addEquality(e3.clone());
    conj2.addInequality(e4.clone());
    conj2.addInequality(e5.clone());

    // conj1: {[__tv0,__tv1,__tv2,__tv3,__tv4] : x = 0 && a = 0 && y >= 0} >
    // conj2: {[__tv0,__tv1,__tv2,__tv3,__tv4] : x = 0 && y >= 0 && b >= 0
    //                                        && c >= 0}
    EXPECT_FALSE(conj1 < conj2);
    EXPECT_TRUE(conj2 < conj1);

    //Give conj2 the equality, now conj1 < conj2
    conj2.addEquality(e3.clone());

    // conj1: {[__tv0,__tv1,__tv2,__tv3,__tv4] : x = 0 && a = 0 && y >= 0} <
    // conj2: {[__tv0,__tv1,__tv2,__tv3,__tv4] : x = 0 && a = 0 && y >= 0
    //                                        && b >= 0 && c >= 0}
    EXPECT_TRUE(conj1 < conj2);
    EXPECT_FALSE(conj2 < conj1);
}

// IEGRONE-93: Checking that Conjunction::operator<(Conjunction) behaves as
// expected.
TEST_F(SetRelationTest, ConjunctionLessThanValues) {
    /*
     * Comparisons by equalities and inequalities (by values)
     */
    // conj1: {[__tv0,__tv1,__tv2,__tv3,__tv4]} ==
    // conj2: {[__tv0,__tv1,__tv2,__tv3,__tv4]}
    Conjunction conj1(5);
    Conjunction conj2(5);

    EXPECT_FALSE(conj1 < conj2);
    EXPECT_FALSE(conj2 < conj1);

    /*
     * Start by comparing TupleDecl's
     */
    // tdecl1: [a,b,c,d]
    TupleDecl tdecl1(4);
    tdecl1.setTupleElem(0,"a");
    tdecl1.setTupleElem(1,"b");
    tdecl1.setTupleElem(2,"c");
    tdecl1.setTupleElem(3,"d");
    //tdecl2: [a,b,c,d,e]
    TupleDecl tdecl2(5);
    tdecl2.setTupleElem(0,"a");
    tdecl2.setTupleElem(1,"b");
    tdecl2.setTupleElem(2,"c");
    tdecl2.setTupleElem(3,"d");
    tdecl2.setTupleElem(4,"e");
    EXPECT_TRUE(tdecl1 < tdecl2); //We're assuming tdecl1 < tdecl2, check this

    // set conj1 and conj2 to have the same tuple declaration (tdecl1), still
    // conj1 == conj2
    conj1.setTupleDecl(tdecl1);
    conj2.setTupleDecl(tdecl1);

    // conj1: {[a,b,c,d,0]} ==
    // conj2: {[a,b,c,d,0]}
    EXPECT_FALSE(conj1 < conj2);
    EXPECT_FALSE(conj2 < conj1);

    //change conj2 tuple declaration to tdecl2, tdecl1<tdecl2 => conj1 < conj2
    conj2.setTupleDecl(tdecl2);

    // conj1: {[a,b,c,d,0]} <
    // conj2: {[a,b,c,d,e]}
    EXPECT_TRUE(conj1 < conj2);
    EXPECT_FALSE(conj2 < conj1);

    //change both conj1 and conj2 to have the same tuple decl
    conj1.setTupleDecl(tdecl2);
    conj2.setTupleDecl(tdecl2);

    // conj1: {[a,b,c,d,e]} ==
    // conj2: {[a,b,c,d,e]}
    EXPECT_FALSE(conj1 < conj2);
    EXPECT_FALSE(conj2 < conj2);

    /*
     * Then compare equality values
     */

    // e1: a, e2: b, e1 < e2
    Exp e1 = Exp();
    Exp e2 = Exp();
    e1.addTerm(new VarTerm("a"));
    e2.addTerm(new VarTerm("b"));
    EXPECT_TRUE(e1<e2); //We're assuming e1 < e2, check this

    // Give conj1 equality e1:a = 0 and conj2 equality e2:b = 0,
    //   since e1<e2 => conj1 < conj2
    conj1.addEquality(e1.clone());
    conj2.addEquality(e2.clone());

    // conj1: {[a,b,c,d,e] : __tv0 = 0} <
    // conj2: {[a,b,c,d,e] : __tv1 = 0}
    EXPECT_TRUE(conj1 < conj2);
    EXPECT_FALSE(conj2 < conj1);

    // Now make conj1 == conj2 by giving conj1 equality e2:b = 0 and conj2
    //   equality e1:a = 0
    // This assumes that equalities are inserted in sorted order
    conj1.addEquality(e2.clone());
    conj2.addEquality(e1.clone());

    // conj1: {[a,b,c,d,e] : __tv0 = 0 && __tv1 = 0} ==
    // conj2: {[a,b,c,d,e] : __tv0 = 0 && __tv1 = 0}
    EXPECT_FALSE(conj1 < conj2);
    EXPECT_FALSE(conj2 < conj1);

    /*
     * Now compare inequality values
     */

    // e3: c, e4: d, e3 < e4
    Exp e3 = Exp();
    Exp e4 = Exp();
    e3.addTerm(new VarTerm("c"));
    e4.addTerm(new VarTerm("d"));
    EXPECT_TRUE(e3<e4); //We're assuming e3 < e4, check this

    // Give conj1 inequality e3:c >= 0 and conj2 inequality e4:d >= 0, since
    //   e3<e4 => conj1 < conj2
    conj1.addInequality(e3.clone());
    conj2.addInequality(e4.clone());

    // conj1: {[a,b,c,d,e] : __tv0 = 0 && __tv1 = 0 && __tv2 >= 0} <
    // conj2: {[a,b,c,d,e] : __tv0 = 0 && __tv1 = 0 && __tv3 >= 0}
    EXPECT_TRUE(conj1 < conj2);
    EXPECT_FALSE(conj2 < conj1);

    // Now make conj1 == conj2 by giving conj1 inequality e4:d >= 0 and conj2
    //   inequality e3:c >= 0
    // This assumes that inequalities are inserted in sorted order
    conj1.addInequality(e4.clone());
    conj2.addInequality(e3.clone());

    // conj1: {[a,b,c,d,e] : __tv0 = 0 && __tv1 = 0 && __tv2 >= 0 &&
    //                       __tv3 >= 0} ==
    // conj2: {[a,b,c,d,e] : __tv0 = 0 && __tv1 = 0 && __tv2 >= 0 &&
    //                       __tv3 >= 0}
    EXPECT_FALSE(conj1 < conj2);
    EXPECT_FALSE(conj2 < conj1);
}

// IEGRONE-94: Checking that SparseConstraints::operator<(SparseConstraints)
//   behaves as expected.
TEST_F(SetRelationTest,SparseConstraintsLessThanCount) {
    /*
     * Comparisons by conjunctions (by count)
     */

    SparseConstraints sc1;
    SparseConstraints sc2;
    // sc1={  : FALSE }
    // sc2={  : FALSE }

    // Empty SparseConstraints comparisons
    EXPECT_FALSE(sc1 < sc2); //should be ==, not <
    EXPECT_FALSE(sc2 < sc1); //should be ==, not <

    // Add a conjunction to the sc1 sparse constraints object.
    Conjunction* conj1_copy = new Conjunction(*conj1);
    // It is necessary to convert the var terms
    // for tuple variables to TupleVarTerms.
    conj1_copy->substituteTupleDecl();
    sc1.addConjunction(conj1_copy->clone());

    // sc1={ [x, 3, 1, y] : __tv0 = 0 && __tv0 - __tv3 = 0 } >
    // sc2={  : FALSE }
    EXPECT_FALSE(sc1 < sc2);
    EXPECT_TRUE(sc2 < sc1);

    // Add the same conjunction to the sc2 sparse constraints object.
    sc2.addConjunction(conj1_copy->clone());

    // sc1={ [x, 3, 1, y] : __tv0 = 0 && __tv0 - __tv3 = 0 } ==
    // sc2={ [x, 3, 1, y] : __tv0 = 0 && __tv0 - __tv3 = 0 }
    EXPECT_FALSE(sc1 < sc2);
    EXPECT_FALSE(sc2 < sc1);

    // Add another conjunction to sc2
    Conjunction* conj2_copy = new Conjunction(*conj2);
    conj2_copy->substituteTupleDecl();
    sc2.addConjunction(conj2_copy->clone());
    EXPECT_EQ("{ [x, y, 2, 0] : __tv0 - __tv1 = 0 && __tv0 >= 0 } union "
              "{ [x, 3, 1, y] : __tv0 = 0 && __tv0 - __tv3 = 0 }" ,
              sc2.toString());

    // sc1={ [x, 3, 1, y] : __tv0 = 0 && __tv0 - __tv3 = 0 } <
    // sc2={ [x, 3, 1, y] : __tv0 = 0 && __tv0 - __tv3 = 0 } union
    //       { [x, y, 2, 0] : __tv0 - __tv1 = 0 && __tv0 >= 0 }
    EXPECT_TRUE(sc1 < sc2);
    EXPECT_FALSE(sc2 < sc1);

    // Add the same conjunction to the sc1 sparse constraints object.
    // This assumes that conjunctions are inserted in sorted order.
    sc1.addConjunction(conj2_copy->clone());

    // sc1={ [x, 3, 1, y] : __tv0 = 0 && __tv0 - __tv3 = 0 } union
    //       { [x, y, 2, 0] : __tv0 - __tv1 = 0 && __tv0 >= 0 }     ==
    // sc2={ [x, 3, 1, y] : __tv0 = 0 && __tv0 - __tv3 = 0 } union
    //       { [x, y, 2, 0] : __tv0 - __tv1 = 0 && __tv0 >= 0 }
    EXPECT_FALSE(sc1 < sc2);
    EXPECT_FALSE(sc2 < sc1);

    delete conj1_copy;
    delete conj2_copy;
}

// IEGRONE-94: Checking that SparseConstraints::operator<(SparseConstraints) behaves as expected.
TEST_F(SetRelationTest,SparseConstraintsLessThanValues) {
    /*
     * Comparisons by conjunctions (by values)
     */

    // Create four conjunctions where conj1 < conj2 < conj3 < conj4

    // Copy in conj1 and conj2 from SetUp()
    Conjunction* conj1_copy = new Conjunction(*conj1);
    conj1_copy->substituteTupleDecl();
    Conjunction* conj2_copy = new Conjunction(*conj2);
    conj2_copy->substituteTupleDecl();

    // Create two new Conjunction's of our own
    // tdecl1=[a,b,c,d]
    TupleDecl tdecl1(4);
    tdecl1.setTupleElem(0,"a");
    tdecl1.setTupleElem(1,"b");
    tdecl1.setTupleElem(2,"c");
    tdecl1.setTupleElem(3,"d");
    // e1: a
    Exp e1 = Exp();
    e1.addTerm(new VarTerm("a"));
    // e2: b
    Exp e2 = Exp();
    e2.addTerm(new VarTerm("b"));

    // conj1={ [a, b, c, d] : __tv0 >= 0 }
    Conjunction conj1(4);
    conj1.addInequality(e1.clone());
    conj1.setTupleDecl(tdecl1);

    // conj2={ [a, b, c, d] : __tv0 >= 0 && __tv1 >= 0 }
    Conjunction conj2(4);
    conj2.addInequality(e1.clone());
    conj2.addInequality(e2.clone());
    conj2.setTupleDecl(tdecl1);

    //Use coppied conj1 and conj2 from SetUp as our conj3 and conj4
    // conj3={ [x, y, 2, 0] : __tv0 - __tv1 = 0 && __tv0 >= 0 }
    Conjunction conj3 = Conjunction(*conj2_copy);
    // conj4={ [x, 3, 1, y] : __tv0 = 0 && __tv0 - __tv3 = 0 }
    Conjunction conj4 = Conjunction(*conj1_copy);

    // conj1={ [a, b, c, d] : __tv0 >= a } <
    // conj2={ [a, b, c, d] : __tv0 >= a && __tv1 >= b } <
    // conj3={ [x, y, 2, 0] : __tv0 - __tv1 = 0 && __tv0 >= 0 } <
    // conj4={ [x, 3, 1, y] : __tv0 = 0 && __tv0 - __tv3 = 0 }
    EXPECT_TRUE(conj1<conj2); //We're assuming conj1 < conj2 < conj3 < conj4,
    EXPECT_FALSE(conj2<conj1);//  check this
    EXPECT_TRUE(conj2<conj3);
    EXPECT_FALSE(conj3<conj2);
    EXPECT_TRUE(conj3<conj4);
    EXPECT_FALSE(conj4<conj3);

    SparseConstraints sc1;
    SparseConstraints sc2;
    // sc1={  : FALSE }
    // sc2={  : FALSE }

    // Empty SparseConstraints comparisons
    EXPECT_FALSE(sc1 < sc2); //should be ==, not <
    EXPECT_FALSE(sc2 < sc1); //should be ==, not <

    // Give sc1 the conjunction conj1 and give sc2 the conjunction conj2, now sc1 < sc2 since conj1 < conj2
    sc1.addConjunction(conj1.clone());
    sc2.addConjunction(conj2.clone());

    // sc1={ [a, b, c, d] : __tv0 >= a } <
    // sc2={ [a, b, c, d] : __tv0 >= a && __tv1 >= b }
    EXPECT_TRUE(sc1 < sc2);
    EXPECT_FALSE(sc2 < sc1);

    // Give sc1 the conjunction conj2 and give sc2 the conjunction conj1, now sc1 == sc2
    // This assumes adding conjunctions is done in sorted order.
    sc1.addConjunction(conj2.clone());
    sc2.addConjunction(conj1.clone());

    // sc1={ [a, b, c, d] : __tv0 >= a } union
    //       { [a, b, c, d] : __tv0 >= a && __tv1 >= b } ==
    // sc2={ [a, b, c, d] : __tv0 >= a } union
    //       { [a, b, c, d] : __tv0 >= a && __tv1 >= b }
    EXPECT_FALSE(sc1 < sc2);
    EXPECT_FALSE(sc2 < sc1);

    // Give sc1 the conjunction conj4 and give sc2 the conjunction conj3, now sc1 > sc2
    sc1.addConjunction(conj4.clone());
    sc2.addConjunction(conj3.clone());

    // sc1={ [a, b, c, d] : __tv0 >= a } union
    //       { [a, b, c, d] : __tv0 >= a && __tv1 >= b } union
    //       { [x, 3, 1, y] : __tv0 = 0 && __tv0 - __tv3 = 0 } >
    // sc2={ [a, b, c, d] : __tv0 >= a } union
    //       { [a, b, c, d] : __tv0 >= a && __tv1 >= b } union
    //       { [x, y, 2, 0] : __tv0 - __tv1 = 0 && __tv0 >= 0 }
    EXPECT_FALSE(sc1 < sc2);
    EXPECT_TRUE(sc2 < sc1);

    EXPECT_EQ("{ [a, b, c, d] : a >= 0 } union "
              "{ [a, b, c, d] : a >= 0 && b >= 0 } union "
              "{ [x, 3, 1, y] : __tv0 = 0 && __tv0 - __tv3 = 0 }",sc1.toString());
    EXPECT_EQ("{ [a, b, c, d] : a >= 0 } union "
              "{ [a, b, c, d] : a >= 0 && b >= 0 } union "
              "{ [x, y, 2, 0] : __tv0 - __tv1 = 0 && __tv0 >= 0 }",sc2.toString());

    delete conj1_copy;
    delete conj2_copy;
}

// IEGRONE-95: Checking that Set::operator<(Set) behaves as expected.
TEST_F(SetRelationTest,SetLessThan) {
    Set *s1 = new Set("{ }");
    Set *s2 = new Set("{ }");

    // compare empty Sets
    EXPECT_FALSE(*s1 < *s2);
    EXPECT_FALSE(*s2 < *s1);

    Set *s3 = new Set("{ [a] }");

    // compare empty to non-empty
    // s2 = { }
    // s3 = { [a] }
    EXPECT_TRUE(*s2 < *s3);
    EXPECT_FALSE(*s3 < *s2);

    Set *s4 = new Set("{ [a] : a = 0 }");

    // compare by conjunctions
    // s3 = { [a] }
    // s4 = { [a] : __tv0 = 0 }
    // Given: ([a]) < ([a] : __tv0 = 0)
    EXPECT_TRUE(*s3 < *s4);
    EXPECT_FALSE(*s4 < *s3);

    // TESTING ONTO

    //Set *s100 = new Set("{ [i] : i >= 0 && i <= NR }");
    //Set *s101 = new Set("{ [i] : i >= 0 && i < NR }");

    // s5 = { [a,b] : __tv0 = 0 && tv1 >= 0 }
    // s6 = { [a,b] : __tv0 = 0 }
    // Given: ([a,b] : __tv0 = 0 && tv1 >= 0) > ([a,b] : __tv0 = 0)
    //EXPECT_TRUE(*s101 < *s100);



    Set *s5 = new Set("{ [a,b] : a = 0 && b >= 0 }");
    Set *s6 = new Set("{ [a,b] : a = 0 }");

    // s5 = { [a,b] : __tv0 = 0 && tv1 >= 0 }
    // s6 = { [a,b] : __tv0 = 0 }
    // Given: ([a,b] : __tv0 = 0 && tv1 >= 0) > ([a,b] : __tv0 = 0)
    EXPECT_FALSE(*s5 < *s6);
    EXPECT_TRUE(*s6 < *s5);

    Set *s7 = new Set("{ [a] : a = 0 } union { [b] : b >= 0 }");

    // s4 = { [a] : __tv0 = 0 }
    // s7 = { [a] : __tv0 = 0 } union { [b] : __tv0 >= 0 }
    // Given: ([a] : __tv0 = 0) < ( [a] : __tv0 = 0 ) union ([b] : __tv0 >= 0)
    EXPECT_TRUE(*s4 < *s7);
    EXPECT_FALSE(*s7 < *s4);

    Set *s8 = new Set("{ [a, b, c, d] : a >= 0 && b >= 0 } union "
                      "{ [a, b, c, d] : a >= 0 }");
    Set *s9 = new Set("{ [a, b, c, d] : a >= 0 } union "
                      "{ [a, b, c, d] : a >= 0 && b >= 0 }");

    // s8 = s9 = { [a, b, c, d] : __tv0 >= 0 } union
    //           { [a, b, c, d] : __tv0 >= 0 && __tv1 >= 0 }
    // (Order shouldn't matter since SparseConstraints sorts Conjunctions)
    EXPECT_FALSE(*s8 < *s9);
    EXPECT_FALSE(*s9 < *s8);


    // Comparing sets with constants for some of the locations.
    Set *s10 = new Set("{ [0, 1, i, 2] }");
    Set *s11 = new Set("{ [0, 1, j, 2] }");

    // s10 == s11
    EXPECT_FALSE(*s10 < *s11);
    EXPECT_FALSE(*s10 < *s11);


    delete s1;
    delete s2;
    delete s3;
    delete s4;
    delete s5;
    delete s6;
    delete s7;
    delete s8;
    delete s9;
    delete s10;
    delete s11;
}

// IEGRONE-96: Checking that Relation::operator<(Relation) behaves as expected.
TEST_F(SetRelationTest,RelationLessThan) {
    Relation *r1 = new Relation("{ []->[] }");
    Relation *r2 = new Relation("{ []->[] }");

    // compare empty Relation
    EXPECT_FALSE(*r1 < *r2);
    EXPECT_FALSE(*r2 < *r1);

    Relation *r3 = new Relation("{ [a]->[b] }");

    // compare empty to non-empty
    // r2 = { []->[] }
    // r3 = { [a]->[b] }
    EXPECT_TRUE(*r2 < *r3);
    EXPECT_FALSE(*r3 < *r2);

    Relation *r4 = new Relation("{ [a]->[b] : a = 0 }");

    // compare by conjunctions
    // r3 = { [a]->[b] }
    // r4 = { [a]->[b] : __tv0 = 0 }
    // Given: ([a]->[b]) < ([a]->[b] : __tv0 = 0)
    EXPECT_TRUE(*r3 < *r4);
    EXPECT_FALSE(*r4 < *r3);

    Relation *r5 = new Relation("{ [a]->[b] : a = 0 && b >= 0 }");
    Relation *r6 = new Relation("{ [a]->[b] : a = 0 }");

    // r5 = { [a]->[b] : __tv0 = 0 && tv1 >= 0 }
    // r6 = { [a]->[b] : __tv0 = 0 }
    // Given: ([a]->[b] : __tv0 = 0 && tv1 >= 0) > ([a]->[b] : __tv0 = 0)
    EXPECT_FALSE(*r5 < *r6);
    EXPECT_TRUE(*r6 < *r5);

    Relation *r7 = new Relation("{ [a]->[b] : a = 0 }"
                         " union { [c]->[d] : c >= 0 }");

    // r4 = { [a]->[b] : __tv0 = 0 }
    // r7 = { [a]->[b] : __tv0 = 0 } union { [c]->[d] : __tv0 >= 0 }
    // Given: ([a]->[b] : __tv0 = 0) <         ([a]->[b] : __tv0 = 0 )
    //                                   union ([c]->[d] : __tv0 >= 0)
    EXPECT_TRUE(*r4 < *r7);
    EXPECT_FALSE(*r7 < *r4);

    Relation *r8 = new Relation("{ [a, b]->[c, d] : a >= 0 && b >= 0 } union "
                                "{ [a, b]->[c, d] : a >= 0 }");
    Relation *r9 = new Relation("{ [a, b]->[c, d] : a >= 0 } union "
                                "{ [a, b]->[c, d] : a >= 0 && b >= 0 }");
    // r8 = r9 = { [a, b]->[c, d] : __tv0 >= 0 } union
    //           { [a, b]->[c, d] : __tv0 >= 0 && __tv1 >= 0 }
    // (Order shouldn't matter since SparseConstraints sorts Conjunctions)
    EXPECT_FALSE(*r8 < *r9);
    EXPECT_FALSE(*r9 < *r8);

    Relation *r10 = new Relation("{ []->[a] }");
    Relation *r11 = new Relation("{ []->[a,b] }");

    //Equal in arity, r1 (empty relation) < r10 < r11 (by out arity)
    EXPECT_TRUE(*r1 < *r10);
    EXPECT_FALSE(*r10 < *r1);
    EXPECT_TRUE(*r10 < *r11);
    EXPECT_FALSE(*r11 < *r10);

    Relation *r12 = new Relation("{ [a]->[c] }");
    Relation *r13 = new Relation("{ [a,b]->[c] }");

    //Equal out arity, r12 < r13 (by in arity)
    EXPECT_TRUE(*r12 < *r13);
    EXPECT_FALSE(*r13 < *r12);

    // comparing constants in the tuple declarations
    Relation *r14 = new Relation("{ [0,i]->[0,j] }");
    Relation *r15 = new Relation("{ [0,i]->[1,j] }");

    //Equal out arity, r14 < r15 (by value of the constant in out tuple)
    EXPECT_TRUE(*r14 < *r15);
    EXPECT_FALSE(*r15 < *r14);


    delete r1;
    delete r2;
    delete r3;
    delete r4;
    delete r5;
    delete r6;
    delete r7;
    delete r8;
    delete r9;
    delete r10;
    delete r11;
    delete r12;
    delete r13;
    delete r14;
    delete r15;
}

// Test composition of relations.
// Both relations are functions.
TEST_F(SetRelationTest, ComposeForDataReorderingMoldyn) {

    Relation* A = new Relation("{ [ii]->[i]:i=inter2(ii) }");
    Relation* R
        = new Relation("{ [i]->[j]:j=sigma(i) }");

    Relation* result = R->Compose(A);
    Relation* expected = new Relation("{ [ii]->[j]:j=sigma(inter2(ii)) }");
    EXPECT_EQ(expected->toString(), result->toString());

    delete A;
    delete R;
    delete result;
    delete expected;
}

TEST_F(SetRelationTest, ComposeForIterationReorderingMoldyn) {

    iegenlib::appendCurrEnv("delta",
        new Set("{[i]:0<=i &&i<G}"), new Set("{[i]:0<=i &&i<G}"), true,
        iegenlib::Monotonic_NONE);

    // scattering function
    Relation* S1 = new Relation("{ [ i ] -> [ 0, s, 0, i, 0 ] }");
    Relation* S2 = new Relation("{ [ ii ] -> [ 0, s, 1, ii, 0 ] }");
    Relation* S3 = new Relation("{ [ i ] -> [ 0, s, 2, i, 0 ] }");

    // transformation
    Relation* T = new Relation("{ [0,s,0,i,0] -> [0,s,0,i,0] } "
      "union { [ 0, s, 1, ii, 0 ] -> [ 0, s, 1, k, 0] : k = delta(ii)} "
      "union { [ 0, s, 2, i, 0 ] -> [ 0, s, 2, i, 0] }");

    Relation* S1prime = T->Compose(S1);
    Relation* S1primeExp = new Relation("{ [i]->[0, s, 0, i, 0 ] }");
    EXPECT_TRUE((*S1primeExp) == (*S1prime));

    Relation* S2prime = T->Compose(S2);
    Relation* S2primeExp = new Relation("{ [ii]->[0, s, 1, k,"
                                        " 0]:ii=delta_inv(k)}");
    EXPECT_TRUE((*S2primeExp) == (*S2prime));

    Relation* S3prime = T->Compose(S3);
    Relation* S3primeExp = new Relation("{ [i]->[0, s, 2, i, 0 ] }");
    EXPECT_TRUE((*S3primeExp) == (*S3prime));

    delete S1;
    delete S2;
    delete S3;
    delete T;
    delete S1prime;
    delete S2prime;
    delete S3prime;
    delete S1primeExp;
    delete S2primeExp;
    delete S3primeExp;

}

// This test case walks through the first example of RTRTs in the journal paper
TEST_F(SetRelationTest, ComposeForDataReorderingPlusIterationReorderingMoldyn){

    //refresh the env and add delta's inverse delta_inv
    iegenlib::setCurrEnv();
    iegenlib::appendCurrEnv("delta",
        new Set("{[i]:0<=i &&i<G}"), new Set("{[i]:0<=i &&i<G}"), true,
        iegenlib::Monotonic_NONE);

    // This is the original Data Access Function
    // it maps from the local iteration space to the data space
    Relation* A_i_to_a = new Relation("{ [ii]->[i]:i=inter1(ii) } union "
                                      "{ [ii]->[i]:i=inter2(ii) } ");
    // scattering function
    // maps from the local iteration space to the full iteration space
    Relation* S1 = new Relation("{ [ i ] -> [ 0, s, 0, i, 0 ] }");
    Relation* S2 = new Relation("{ [ ii ] -> [ 0, s, 1, ii, 0 ] }");
    Relation* S3 = new Relation("{ [ i ] -> [ 0, s, 2, i, 0 ] }");

    // the data reordering transformation
    Relation* R_x0_to_x1 = new Relation("{ [i]->[j]:j=sigma(i) }");

    // iteration reordering transformation transformation
    Relation* T = new Relation("{ [0,s,0,i1,0] -> [0,s,0,k1,0] : k1=delta(i1)} "
      "union { [ 0, s, 1, ii, 0 ] -> [ 0, s, 1, ii, 0] } "
      "union { [ 0, s, 2, i2, 0 ] -> [ 0, s, 2, k2, 0] : k2=delta(i2) }");

    // Step 0: calculate inverses
    // need the inverse of each of these for the modified access function
    Relation* S1_inv = S1->Inverse();
    Relation* S2_inv = S2->Inverse();
    Relation* S3_inv = S3->Inverse();

    // verify inverses
    Relation* S1_inv_exp = new Relation("{[0,s,0,i,0]->[i]}");
    ASSERT_TRUE((*S1_inv) == (*S1_inv_exp));
    delete S1_inv_exp;
    Relation* S2_inv_exp = new Relation("{[0,s,1,ii,0]->[ii]}");
    ASSERT_TRUE((*S2_inv) == (*S2_inv_exp));
    delete S2_inv_exp;
    Relation* S3_inv_exp = new Relation("{[0,s,2,i,0]->[i]}");
    ASSERT_TRUE((*S3_inv) == (*S3_inv_exp));
    delete S3_inv_exp;

    // STEP 1: create modified data access function
    // maps from the full iteration space to the data space
    Relation* A_I1_to_a = A_i_to_a->Compose(S1_inv);
    Relation* A_I2_to_a = A_i_to_a->Compose(S2_inv);
    Relation* A_I3_to_a = A_i_to_a->Compose(S3_inv);

    // verify compose
    Relation* A_I1_to_a_exp = new Relation("{[0,s,0,i1,0]->[i2]:i2=inter1(i1)}"
                                    "union {[0,s,0,i1,0]->[i2]:i2=inter2(i1)}");
    ASSERT_TRUE((*A_I1_to_a) == (*A_I1_to_a_exp));
    delete A_I1_to_a_exp;
    Relation* A_I2_to_a_exp = new Relation("{[0,s,1,i1,0]->[i2]:i2=inter1(i1)}"
                                    "union {[0,s,1,i1,0]->[i2]:i2=inter2(i1)}");
    ASSERT_TRUE((*A_I2_to_a) == (*A_I2_to_a_exp));
    delete A_I2_to_a_exp;
    Relation* A_I3_to_a_exp = new Relation("{[0,s,2,i1,0]->[i2]:i2=inter1(i1)}"
                                    "union {[0,s,2,i1,0]->[i2]:i2=inter2(i1)}");
    ASSERT_TRUE((*A_I3_to_a) == (*A_I3_to_a_exp));
    delete A_I3_to_a_exp;

    // STEP 2: apply data reordering to modified access functions
    Relation* A_I1_to_aprime = R_x0_to_x1->Compose(A_I1_to_a);
    Relation* A_I2_to_aprime = R_x0_to_x1->Compose(A_I2_to_a);
    Relation* A_I3_to_aprime = R_x0_to_x1->Compose(A_I3_to_a);
    delete R_x0_to_x1;

    // verify compose
    Relation* A_I1_to_aprime_exp = new Relation(
                                  "{[0,s,0,i,0]->[j]:j=sigma(inter1(i))} union "
                                  "{[0,s,0,i,0]->[j]:j=sigma(inter2(i))}");
    EXPECT_TRUE((*A_I1_to_aprime_exp) == (*A_I1_to_aprime));
    delete A_I1_to_aprime_exp;
    Relation* A_I2_to_aprime_exp = new Relation(
                                  "{[0,s,1,i,0]->[j]:j=sigma(inter1(i))} union "
                                  "{[0,s,1,i,0]->[j]:j=sigma(inter2(i))}");
    EXPECT_TRUE((*A_I2_to_aprime_exp) == (*A_I2_to_aprime));
    delete A_I2_to_aprime_exp;
    Relation* A_I3_to_aprime_exp = new Relation(
                                  "{[0,s,2,i,0]->[j]:j=sigma(inter1(i))} union "
                                  "{[0,s,2,i,0]->[j]:j=sigma(inter2(i))}");
    EXPECT_TRUE((*A_I3_to_aprime_exp) == (*A_I3_to_aprime));
    delete A_I3_to_aprime_exp;

    // STEP 3: apply iteration reordering by composing the inverse
    // of the iteration reordering transformation function
    Relation* T_inv = T->Inverse();

    // verify the inverse
    Relation* T_inv_exp = new Relation(
      "{[0,s,0,k1,0]->[0,s,0,i1,0]:k1=delta(i1) } union "
      "{[0,s,1,ii,0]->[0,s,1,ii,0] } union "
      "{[0,s,2,k2,0]->[0,s,2,i2,0]:k2=delta(i2) }");
    EXPECT_TRUE((*T_inv_exp) == (*T_inv));
    delete T_inv_exp;

    // The final access functions
    Relation* A_I1prime_to_aprime = A_I1_to_aprime->Compose(T_inv);
    Relation* A_I2prime_to_aprime = A_I2_to_aprime->Compose(T_inv);
    Relation* A_I3prime_to_aprime = A_I3_to_aprime->Compose(T_inv);

    // verify the final access functions
    Relation* A_I1prime_to_aprime_exp = new Relation(
      "{[0,s,0,k1,0]->[j]: j=sigma(inter1(delta_inv(k1)))} union "
      "{[0,s,0,k2,0]->[j]: j=sigma(inter2(delta_inv(k2)))}");
    EXPECT_TRUE((*A_I1prime_to_aprime_exp) == (*A_I1prime_to_aprime));
    delete A_I1prime_to_aprime_exp;

    Relation* A_I2prime_to_aprime_exp = new Relation(
      "{[0,s,1,k1,0]->[j]: j=sigma(inter1(k1))} union "
      "{[0,s,1,k2,0]->[j]: j=sigma(inter2(k2))}");
    EXPECT_TRUE((*A_I2prime_to_aprime_exp) == (*A_I2prime_to_aprime));
    delete A_I2prime_to_aprime_exp;

    Relation* A_I3prime_to_aprime_exp = new Relation(
      "{[0,s,2,k1,0]->[j]: j=sigma(inter1(delta_inv(k1)))} union "
      "{[0,s,2,k2,0]->[j]: j=sigma(inter2(delta_inv(k2))) }");
    EXPECT_TRUE((*A_I3prime_to_aprime_exp) == (*A_I3prime_to_aprime));
    delete A_I3prime_to_aprime_exp;

    // STEP 4: apply the iteration reordering to the scattering functions
    Relation* S1prime = T->Compose(S1);
    Relation* S2prime = T->Compose(S2);
    Relation* S3prime = T->Compose(S3);

    // verify new scheduling functions
    Relation* S1prime_exp = new Relation("{[i]->[0,s,0,k1,0]:i=delta_inv(k1)}");
    EXPECT_TRUE((*S1prime_exp) == (*S1prime));
    delete S1prime_exp;
    Relation* S2prime_exp = new Relation("{[i]->[0,s,1,i,0]}");
    EXPECT_TRUE((*S2prime_exp) == (*S2prime));
    delete S2prime_exp;
    Relation* S3prime_exp = new Relation("{[i]->[0,s,2,k1,0]:i=delta_inv(k1)}");
    EXPECT_TRUE((*S3prime_exp) == (*S3prime));
    delete S3prime_exp;

    // STEP 5: TODO add the dependencies

    // clean up all of the relations
    delete T;
    delete T_inv;
    delete A_i_to_a;
    delete S1;
    delete S2;
    delete S3;
    delete S1prime;
    delete S2prime;
    delete S3prime;
    delete S1_inv;
    delete S2_inv;
    delete S3_inv;
    delete A_I1_to_a;
    delete A_I2_to_a;
    delete A_I3_to_a;
    delete A_I1_to_aprime;
    delete A_I2_to_aprime;
    delete A_I3_to_aprime;
    delete A_I1prime_to_aprime;
    delete A_I2prime_to_aprime;
    delete A_I3prime_to_aprime;


}

TEST_F(SetRelationTest, LoopFlatteningMoldyn){

    //refresh the env and add alpha's inverse
    iegenlib::setCurrEnv();
    iegenlib::appendCurrEnv("alpha",
        new Set("{[i]:0<=i &&i<G}"), new Set("{[i]:0<=i &&i<G}"), true,
        iegenlib::Monotonic_NONE);
    // FIXME: we need to detect that the domain I give above
    // and the way alpha is being used is inconsistent

    // Iteration space for each statement
    Set* Phi_S1 = new Set("{[0,s,0,i,0]: 0<=s and s<Ns "
                               " and 0<=i and i<Nv }");
    Set* Phi_S2 = new Set("{[0,s,1,e,q]: 0<=s and s<Ns "
                               " and 0<=e and e<Nv and 0<=q and q<=1 }");
    Set* Phi_S3 = new Set("{[0,s,2,k,0]: 0<=s and s<Ns "
                               " and 0<=k and k<Nv }");


    // loop flattening transformation
    Relation* T = new Relation("{[0,s,0,i,0] -> [0,e,0] : e=alpha(s,i)} "
                         "union {[0,s,1,i,0] -> [0,e,1] : e=alpha(s,i)} "
                         "union {[0,s,2,i,0] -> [0,e,2] : e=alpha(s,i)}");

    // calculate the new scheduling functions
    Set* Phi_S1prime = T->Apply(Phi_S1);
    Set* expected = new Set( "{[0,e,0]: 0<=alpha_inv(e)[0] "
        "&& alpha_inv(e)[0]<Ns && 0<=alpha_inv(e)[1] && alpha_inv(e)[1]<Nv}");
    EXPECT_EQ( *expected, *Phi_S1prime);
    //EXPECT_EQ( expected->toString(), Phi_S1prime->toString());

    delete expected;
    delete Phi_S1;
    delete Phi_S2;
    delete Phi_S3;
    delete T;
    delete Phi_S1prime;

}

TEST_F(SetRelationTest, LoopFlatteningCSRtoCOO){

    //refresh the env and add alpha's inverse
    iegenlib::setCurrEnv();
    iegenlib::appendCurrEnv("tau",
        new Set("{[i]:0<=i &&i<G}"), new Set("{[i]:0<=i &&i<G}"), true,
        iegenlib::Monotonic_NONE);
    // FIXME: we need to detect that the domain I give above
    // and the way tau is being used is inconsistent

    // Iteration space for original statement in
    // for (i=0; i<nr; i++) {
    //    for (k=ptr(i); k<ptr(i+1); k++) {
    //      y[i] += ...
    Set* s1_iter = new Set("{[i,k]: 0<=i and i<nr "
                           " and ptr(i)<=k and k<ptr(i+1) }");

    // loop flattening transformation
    Relation* T = new Relation("{[i,j]->[k]:k=tau(i,j)}");

    // apply transformation to set
    Set* s1_iter_prime = T->Apply(s1_iter);
    Set* expected = new Set( "{[k] : 0<=tau_inv(k)[0] && tau_inv(k)[0]<nr "
        "&& ptr(tau_inv(k)[0])<=tau_inv(k)[1] "
        "&& tau_inv(k)[1]<ptr(tau_inv(k)[0]+1)   }");
    //EXPECT_EQ( *expected, *Phi_S1prime);
    EXPECT_EQ( expected->toString(), s1_iter_prime->toString());

    delete expected;
    delete s1_iter;
    delete s1_iter_prime;
    delete T;
}

#pragma mark SubstituteInConstraints
// The en mass substitution.  IEGRTWO-97
TEST_F(SetRelationTest, SubstituteInConstraints){

    Set* initial_set = new Set( "{[k] : 0<=tau_inv(k)[0] && tau_inv(k)[0]<nr "
        "&& ptr(tau_inv(k)[0])<=tau_inv(k)[1] "
        "&& tau_inv(k)[1]<ptr(tau_inv(k)[0]+1)   }");

    // Substitution for k, which is __tv0, and nr
    SubMap subMap;
    TupleVarTerm* tv0 = new TupleVarTerm(0);
    Exp* e0 = new Exp();
    e0->addTerm(new VarTerm(7,"N"));
    subMap.insertPair(tv0, e0);
    VarTerm* nrTerm = new VarTerm("nr");
    Exp* e1 = new Exp();
    e1->addTerm(new VarTerm(9,"bye"));
    subMap.insertPair(nrTerm, e1);

    // perform the substitution
    initial_set->substituteInConstraints(subMap);

    // check results
    Set* expected = new Set( "{[k] : 0<=tau_inv(7 N)[0] "
        "&& tau_inv(7 N)[0]<9 bye "
        "&& ptr(tau_inv(7 N)[0])<=tau_inv(7 N)[1] "
        "&& tau_inv(7 N)[1]<ptr(tau_inv(7 N)[0]+1)   }");
    EXPECT_EQ(expected->toString(), initial_set->toString() );

    delete initial_set;
    delete expected;
}

#pragma mark SetTupleDecl
// Changing an existing tuple declaration.  IEGRTWO-98
TEST_F(SetRelationTest, SparseConstraintsSetTupleDecl){

    // Check one that has constants but should work.
    Relation* r = new Relation("{[0,s,1,i,0]->[0,s,1,i',0]: i'=sigma_inv(i)} "
                    "union {[0,s,0,i,0]->[0,s,0,i,0]: 0=i} "
                    "union {[0,s,2,i,0]->[0,s,2,i,0]} "
                    "union {[0,s,3,i,0]->[0,s,3,i',0]: i'=sigma_inv(i)}");
    Relation* r_org = new Relation(*r);

    TupleDecl tdecl_good(10);
    tdecl_good.setTupleElem(0,"a");
    tdecl_good.setTupleElem(1,"b");
    tdecl_good.setTupleElem(2,"c");
    tdecl_good.setTupleElem(3,"d");
    tdecl_good.setTupleElem(4,"e");
    tdecl_good.setTupleElem(5,"f");
    tdecl_good.setTupleElem(6,"g");
    tdecl_good.setTupleElem(7,"h");
    tdecl_good.setTupleElem(8,"i");
    tdecl_good.setTupleElem(9,"j");

    r->setTupleDecl(tdecl_good);

/*
    EXPECT_EQ( "{ [0, b, 0, d, 0] -> [0, g, 0, i, 0] : d = 0 && b - g = 0 && d - i = 0 } union { [0, b, 1, d, 0] -> [0, g, 1, i, 0] : b - g = 0 && i - sigma_inv(d) = 0 } union { [0, b, 2, d, 0] -> [0, g, 2, i, 0] : b - g = 0 && d - i = 0 } union { [0, b, 3, d, 0] -> [0, g, 3, i, 0] : b - g = 0 && i - sigma_inv(d) = 0 }", r->prettyPrintString() );
*/
    EXPECT_EQ( *r_org, *r );

    // Check one that should throw an exception because
    // trying to change the constant.
    TupleDecl tdecl_bad(10);
    tdecl_bad.setTupleElem(0,"a");
    tdecl_bad.setTupleElem(1,"b");
    tdecl_bad.setTupleElem(2,1); // doesn't work for all conjunctions
    tdecl_bad.setTupleElem(3,"d");
    tdecl_bad.setTupleElem(4,"e");
    tdecl_bad.setTupleElem(5,"d");
    tdecl_bad.setTupleElem(6,"f");
    tdecl_bad.setTupleElem(7,"g");
    tdecl_bad.setTupleElem(8,"h");
    tdecl_bad.setTupleElem(9,"i");

   EXPECT_THROW(r->setTupleDecl(tdecl_bad), iegenlib::assert_exception );

    delete r;
    delete r_org;
}

#pragma mark IsFunction
TEST_F(SetRelationTest, RelationIsFunction){
    // Example from MoldynManyTests.  This should be a function.
    Relation* r1 = new Relation("{[s,t,i]->[s,t]}");
    EXPECT_EQ(r1->isFunction(), true);

    // Example from MoldynManyTests.  And so should this.
    /* FIXME, ok that is why the MoldynManyTests isn't working
    Relation* r2 = new Relation("{[s,1,t,2]->[s,t,i]}");
    EXPECT_EQ(r2->isFunction(), true);
    */


    delete r1;
    //delete r2;
}

#pragma mark VisitorDebugTest
class VisitorDebugTest : public Visitor {
  private:
    std::stringstream ss;

  public:
    std::string returnResult() { return ss.str(); }

    void postVisitTerm(iegenlib::Term * t) {
        ss << "visitTerm (" << t->toString() << ")" << std::endl;
    }
    void postVisitUFCallTerm(iegenlib::UFCallTerm * t) {
        ss << "visitUFCallTerm (" << t->toString() << ")" << std::endl;
    }
    void postVisitTupleVarTerm(iegenlib::TupleVarTerm * t) {
        ss << "visitVarTerm (" << t->toString() << ")" << std::endl;
    }
    void postVisitVarTerm(iegenlib::VarTerm * t) {
        ss << "visitTerm (" << t->toString() << ")" << std::endl;
    }
    void postVisitTupleExpTerm(iegenlib::TupleExpTerm * t) {
        ss << "visitTupleExpTerm (" << t->toString() << ")" << std::endl;
    }
    void postVisitExp(iegenlib::Exp * e) {
        ss << "visitExp (" << e->toString() << ")" << std::endl;
    }

    // Classes in set_relation.h
    void postVisitConjunction(iegenlib::Conjunction * c) {
        ss << "visitConjunction (" << c->toString() << ")" << std::endl;
    }
    void postVisitSparseConstraints(iegenlib::SparseConstraints * sc) {
        ss << "visitSparseConstraints (" << sc->toString()
                 << ")" << std::endl;
    }
    void postVisitSet(iegenlib::Set * s) {
        ss << "visitSet (" << s->toString() << ")" << std::endl;
    }
    void postVisitRelation(iegenlib::Relation * r) {
        ss << "visitRelation (" << r->toString() << ")" << std::endl;
    }
};

TEST_F(SetRelationTest, VisitorDebugTest){
    // FIXME: parser is not handling "union"
    //Set *s = new Set("{[i,j,k,0] : i>=N } union {[x,y,z]}");
    Set *s1 = new Set("{[i,0,k] : i>=N }");
    Set *s2 = new Set("{[x,y,z] : y <N}");
    Set *s = s1->Union(s2);
    Relation *r = new Relation("{[k,p] -> [k1,i'] : k1=k-1 && "
        "i' = sigma(col(p)) && v=foo(a,b,bar(p+x))}");

    VisitorDebugTest* v = new VisitorDebugTest();
    s->acceptVisitor(v);
    EXPECT_EQ("visitVarTerm (-__tv1)\nvisitTerm (N)\nvisitTerm (-1)\nvisitExp"
              " (-__tv1 + N - 1)\nvisitConjunction ({ [x, y, z] : "
              "-__tv1 + N - 1 >= 0 })\nvisitVarTerm (__tv0)\nvisitTerm "
              "(-N)\nvisitExp (__tv0 - N)\nvisitConjunction ({ [i, 0, k] : "
              "__tv0 - N >= 0 })\nvisitSparseConstraints ({ [x, y, z] : "
              "-__tv1 + N - 1 >= 0 } union { [i, 0, k] : __tv0 - N >= 0 "
              "})\nvisitSet ({ [x, y, z] : -__tv1 + N - 1 >= 0 } union "
              "{ [i, 0, k] : __tv0 - N >= 0 })\n",
              v->returnResult());
    //std::cout << v->returnResult();

    delete r;
    delete s;
}
#if 0
#pragma mark addUFConstraintsTest
TEST_F(SetRelationTest, addUFConstraintsTest){
  {
    Set* s = new Set("{[i,j] : index(i) <= j && j < index(i+1)}");
    Set* result = s->addUFConstraints("index","<=", "diagptr");

    EXPECT_EQ("{ [i, j] : j - index(i) >= 0 && diagptr(i) - index(i) >= 0 "
              "&& diagptr(i + 1) - index(i + 1) >= 0 && -j + index(i + 1) - "
              "1 >= 0 }",
              result->prettyPrintString());

    delete s;
    delete result;
  }

  {
    Relation* r = new Relation("{[i,j]->[k] : index(i) <= j && "
        "j < index(i+1) && diagptr(v+1)<k && k<indexptr(i)}");

    Relation* result1 = r->addUFConstraints("index",">", "diagptr");

    EXPECT_EQ("{ [i, j] -> [k] : j - index(i) >= 0 && -j + index(i + 1) "
              "- 1 >= 0 && -k + indexptr(i) - 1 >= 0 && k - diagptr(v + "
              "1) - 1 >= 0 && -diagptr(i) + index(i) + 1 >= 0 && -diagpt"
              "r(i + 1) + index(i + 1) + 1 >= 0 && -diagptr(v + 1) + ind"
              "ex(v + 1) + 1 >= 0 }",
              result1->prettyPrintString());

    Relation* result2 = r->addUFConstraints("index","=", "diagptr");

    EXPECT_EQ("{ [i, j] -> [k] : diagptr(i) - index(i) = 0 && diagptr(i + "
              "1) - index(i + 1) = 0 && diagptr(v + 1) - index(v + 1) = 0 "
              "&& j - index(i) >= 0 && -j + index(i + 1) - 1 >= 0 && -k + "
              "indexptr(i) - 1 >= 0 && k - diagptr(v + 1) - 1 >= 0 }",
              result2->prettyPrintString());

    delete r;
    delete result1;
    delete result2;
  }


}

#pragma mark addConstraintsDueToMonotonicity
TEST_F(SetRelationTest, addConstraintsDueToMonotonicity){
  {
    iegenlib::setCurrEnv();
    // Now set up an environment that defines an inverse for f.
    // Upon creation all expressions, conjunctions, sets, etc.
    // should use this environment until another one is constructed.
    iegenlib::appendCurrEnv("f",
        new Set("{[i]:0<=i &&i<G}"), new Set("{[i]:0<=i &&i<G}"), false,
        iegenlib::Monotonic_Nondecreasing);

    {
    Set* s = new Set("{[i,j] : f(i)<f(j) && 0<=f(i) && 0<=f(j)}");
    Set* copyS = s->boundDomainRange();

    Set* result = copyS->addConstraintsDueToMonotonicity();
    Set* expected = new Set("{[i,j] : f(i) >= 0 && f(j) >= 0 && "
                            "f(i)<G && f(j)<G && "
                            "0<=i && i<G && 0<=j && j<G &&"
                            "f(i)<f(j) && i<j}");

    EXPECT_EQ(expected->prettyPrintString(), result->prettyPrintString());

    delete s;
    delete copyS;
    delete result;
    delete expected;
    }
/*
    {
    Set* s = new Set("{[i,j] : f(i)<f(j) && 0<=f(i) && 0<=f(j)}");
    Set* copyS = s->boundDomainRange();
    Set* result = copyS->addConstraintsDueToMonotonicity();
    Set* expected = new Set("{[i,j] : f(i) >= 0 && f(j) >= 0 && "
                            "f(i)<G && f(j)<G && "
                            "0<=i && i<G && 0<=j && j<G &&"
                            "f(i)<f(j) && i<j}");

    EXPECT_EQ(expected->prettyPrintString(), result->prettyPrintString());

    delete s;
    delete copyS;
    delete result;
    delete expected;
    }

    iegenlib::appendCurrEnv("g",
        new Set("{[i]:0<=i &&i<G}"), new Set("{[i]:0<=i &&i<G}"), false,
        iegenlib::Monotonic_Increasing);

    {
    Set* s = new Set("{[i,j] : g(i)<g(j) && 0<=g(i) && 0<=g(j)}");
    Set* copyS = s->boundDomainRange();
    Set* result = copyS->addConstraintsDueToMonotonicity();
    Set* expected = new Set("{[i,j] : g(i) >= 0 && g(j) >= 0 && "
                            "g(i)<G && g(j)<G && "
                            "0<=i && i<G && 0<=j && j<G &&"
                            "g(i)<g(j) && i<j}");

    EXPECT_EQ(expected->prettyPrintString(), result->prettyPrintString());

    delete s;
    delete copyS;
    delete result;
    delete expected;
    }

*/
  }

}
#endif

//*********************** Testing isUFCallParam  ***************************

//Testing isUFCallParam: is a tuple variable argument to a UFS? (with its index)

TEST_F(SetRelationTest, isUFCallParam) {

    Relation *r1 = new Relation("[n] -> { [i,j] -> [ip,jp] : i = col(jp) "
       "and i < ip and 0 <= i and i < n and idx(i) <= j and j < idx(i+1) "
         "and 0 <= ip and ip < n and idx(ip) <= jp and jp < idx(ip+1) }");

    Relation *r2 = new Relation("[n] -> { [i,k,j1,j2] -> [ip,kp,jp1,jp2] :"
    " i < ip and j1 = jp2 and 0 <= i and i < n and 0 <= ip and ip < n and "
     "k+1 <= j1 and j1 < row(i+1) and kp+1 <= jp1 and jp1 < row(ip+1) and "
       "diag(col(k))+1 <= j2 and j2 < row(col(k)+1) and diag(col(kp))+1 <="
           " jp2 and jp2 < row(col(kp)+1) and row(i) <= k and k < diag(i) "
           "and row(ip) <= kp and kp < diag(ip) }");

   //  Test case for r2
   string org_tup("11001100");
   string ins_tup("00000000");

   int ar = r2->arity();
   for(int i = 0 ; i < ar ; i++)
   {
     if ( r2->isUFCallParam(i) )
     {
       ins_tup[i] = '1';
//       std::cout << std::endl <<i << "   is UFS arg" << std::endl;
     }
     else
     {
       ins_tup[i] = '0';
//       std::cout << std::endl <<i << "   is not UFS arg" << std::endl;
     }
   }

    EXPECT_EQ( org_tup , ins_tup );


   //  Test case for r1
   string org_tup_r1("1011");
   string ins_tup_r1("0000");

   int ar_r1 = r1->arity();
   for(int i = 0 ; i < ar_r1 ; i++)
   {
     if ( r1->isUFCallParam(i) )
     {
       ins_tup_r1[i] = '1';
//       std::cout << std::endl <<i << "   is UFS arg" << std::endl;
     }
     else
     {
       ins_tup_r1[i] = '0';
//       std::cout << std::endl <<i << "   is not UFS arg" << std::endl;
     }
   }

   EXPECT_EQ( org_tup_r1 , ins_tup_r1 );

   delete r1;
   delete r2;
}

#pragma mark mapUFCtoSym
//Testing mapUFCtoSym: get a map of all UFCalls to equ. symbolic constant
TEST_F(SetRelationTest, mapUFCtoSym) {

    iegenlib::setCurrEnv(); // Clears out the environment
    iegenlib::appendCurrEnv("col", new Set("{[i]: 0 <= i && i < nnz}"),
        new Set("{[j]: 0<=j && j < n}"), true, iegenlib::Monotonic_NONE );
    iegenlib::appendCurrEnv("idx", new Set("{[i]: 0 <= i && i < n}"),
        new Set("{[j]: 0<=j && j < nnz}"), true, iegenlib::Monotonic_Increasing );
    Relation *r = new Relation("[n] -> { [i,j] -> [ip,jp] : i = col(jp) "
       "and i < ip and 0 <= i and i < n and idx(i) <= j and j < idx(i+1) "
         "and 0 <= ip and ip < n and idx(ip) <= jp and jp < idx(ip+1) }");

    //! Creating expected expression
    std::stringstream ss;
    ss<<"UFCallMap:" << std::endl;
    ss<<"\tUFC = col(__tv3)  ,  sym = col___tv3_"<< std::endl;
    ss<<"\tUFC = idx(__tv0)  ,  sym = idx___tv0_"<< std::endl;
    ss<<"\tUFC = idx(__tv0 + 1)  ,  sym = idx___tv0P1_"<< std::endl;
    ss<<"\tUFC = idx(__tv2)  ,  sym = idx___tv2_"<< std::endl;
    ss<<"\tUFC = idx(__tv2 + 1)  ,  sym = idx___tv2P1_"<< std::endl;
    string exp_str = ss.str();

    iegenlib::UFCallMap *map = new iegenlib::UFCallMap();

    // ---------        Getting a map of UFCalls    ---------------
    r->superAffineRelation(map);


    EXPECT_EQ( exp_str , map->toString() );


//    std::cout<<std::endl<<map->toString()<<std::endl;
    delete r;
    delete map;
}


#pragma mark boundDomainRange
//Testing boundDomainRange: bounding by domain and range of UFCalls
TEST_F(SetRelationTest, boundDomainRange) {

    iegenlib::setCurrEnv();
    iegenlib::appendCurrEnv("col",
        new Set("{[i]:0<=i &&i<m}"),
        new Set("{[j]:0<=j &&j<n}"), true, iegenlib::Monotonic_NONE);
    iegenlib::appendCurrEnv("idx",
        new Set("{[i]:0<=i &&i<n}"),
        new Set("{[j]:0<=j &&j<m}"), true, iegenlib::Monotonic_NONE);

    Set *s = new Set("[n] -> { [i,j,ip,jp] : i = col(jp) "
       "and i < ip and 0 <= i and i < n and idx(i) <= j and j < idx(i+1) "
         "and 0 <= ip and ip < n and idx(ip) <= jp and jp < idx(ip+1) }");

    Set *ex_s = new Set("{ [i, j, ip, jp] : i - col(jp) = 0 && i >= 0 &&"
                  " ip >= 0 && jp >= 0 && col(jp) >= 0 && idx(i) >= 0 &&"
  " idx(i + 1) >= 0 && idx(ip) >= 0 && idx(ip + 1) >= 0 && i + 1 >= 0 &&"
                " j - idx(i) >= 0 && ip + 1 >= 0 && jp - idx(ip) >= 0 &&"
             " -i + ip - 1 >= 0 && -i + n - 2 >= 0 && -i + n - 1 >= 0 &&"
   " -j + idx(i + 1) - 1 >= 0 && -ip + n - 2 >= 0 && -ip + n - 1 >= 0 &&"
          " -jp + m - 1 >= 0 && -jp + idx(ip + 1) - 1 >= 0 && m - idx(i)"
      " - 1 >= 0 && m - idx(i + 1) - 1 >= 0 && m - idx(ip) - 1 >= 0 && m"
                      " - idx(ip + 1) - 1 >= 0 && n - col(jp) - 1 >= 0 }");

    Relation* r = new Relation("[n] -> { [i,j] -> [ip,jp] : i = col(jp) "
       "and i < ip and 0 <= i and i < n and idx(i) <= j and j < idx(i+1) "
         "and 0 <= ip and ip < n and idx(ip) <= jp and jp < idx(ip+1) }");

    Relation *ex_r = new Relation("{ [i, j] -> [ip, jp] : i - col(jp) = "
    "0 && i >= 0 && ip >= 0 && jp >= 0 && col(jp) >= 0 && idx(i) >= 0 &&"
  " idx(i + 1) >= 0 && idx(ip) >= 0 && idx(ip + 1) >= 0 && i + 1 >= 0 &&"
                " j - idx(i) >= 0 && ip + 1 >= 0 && jp - idx(ip) >= 0 &&"
             " -i + ip - 1 >= 0 && -i + n - 2 >= 0 && -i + n - 1 >= 0 &&"
   " -j + idx(i + 1) - 1 >= 0 && -ip + n - 2 >= 0 && -ip + n - 1 >= 0 &&"
          " -jp + m - 1 >= 0 && -jp + idx(ip + 1) - 1 >= 0 && m - idx(i)"
      " - 1 >= 0 && m - idx(i + 1) - 1 >= 0 && m - idx(ip) - 1 >= 0 && m"
                      " - idx(ip + 1) - 1 >= 0 && n - col(jp) - 1 >= 0 }");


    //!  ----------------   Testing boundDomainRange for Set ------------

    s->boundDomainRange();
    Set* extendedS = s->boundDomainRange();
//    std::cout<<std::endl<<ns->prettyPrintString()<<std::endl;

    EXPECT_EQ( ex_s->prettyPrintString() , extendedS->prettyPrintString() );


    //!  ----------------   Testing boundDomainRange for Relation -------

    r->boundDomainRange();
    Relation* extendedR = r->boundDomainRange();
//    std::cout<<std::endl<<nr->prettyPrintString()<<std::endl;

    EXPECT_EQ( ex_r->prettyPrintString() , extendedR->prettyPrintString() );


    delete s;
    delete extendedS;
    delete ex_s;
    delete r;
    delete extendedR;
    delete ex_r;
}

#pragma mark superAffineSet
//Testing superAffineSet/Relation: creating super affine Sets
TEST_F(SetRelationTest, superAffineSet) {

    iegenlib::setCurrEnv();
    iegenlib::appendCurrEnv("col",
        new Set("{[i,t]:0<=i && i< m && 0<=t && t< m}"),
        new Set("{[j]:0<=j &&j<n}"), true, iegenlib::Monotonic_NONE);
    iegenlib::appendCurrEnv("idx",
        new Set("{[i]:0<=i &&i<n}"),
        new Set("{[j]:0<=j &&j<m}"), true, iegenlib::Monotonic_NONE);

    iegenlib::UFCallMap *ufcmap = new iegenlib::UFCallMap();

    //!  ----------------   Testing superAffineSet     ------------

    Set *s1 = new Set("[n] -> { [i,j] : idx(col(i,j)) < n}");

    std::string ex_s1 ("{ [i, j] : __tv0 >= 0 && __tv1 >= 0 &&"
       " col___tv0__tv1_ >= 0 && idx_col___tv0__tv1__ >= 0 &&"
            " -__tv0 + m - 1 >= 0 && -__tv1 + m - 1 >= 0 &&"
    " -col___tv0__tv1_ + n - 1 >= 0 && -idx_col___tv0__tv1__"
       " + m - 1 >= 0 && -idx_col___tv0__tv1__ + n - 1 >= 0 }");

    //! Getting the superAffineSet
    Set* su_s1 = s1->superAffineSet(ufcmap);
//    std::cout<<std::endl<<su_s1->toString()<<std::endl;

    EXPECT_EQ( ex_s1 , su_s1->toString() );

    delete ufcmap;

    Set* s2 = new Set( "{[i]: 0<=idx(i)[0] && idx(i)[1]<Nv}");

    std::string ex_s2 ("{ [i] : __tv0 >= 0 && idx___tv0_B0B >= 0"
               " && idx___tv0_B1B >= 0 && -__tv0 + n - 1 >= 0 &&"
                 " Nv - idx___tv0_B1B - 1 >= 0 && -idx___tv0_B0B"
                 " + m - 1 >= 0 && -idx___tv0_B1B + m - 1 >= 0 }");

    ufcmap = new iegenlib::UFCallMap();
    //! Getting the superAffineSet
    Set* su_s2 = s2->superAffineSet(ufcmap);
//    std::cout<<std::endl<<su_s2->toString()<<std::endl;

    EXPECT_EQ( ex_s2 , su_s2->toString() );

    delete ufcmap;

    //!  ----------------   Testing superAffineRelation  ---------

    Relation* r1 = new Relation("[n] -> { [i,j] -> [ip,jp] :"
       " i = col(jp,idx(j)) and i < ip and ip < n }");

    std::string ex_r1 ("{ [i, j] -> [ip, jp] :"
  " __tv0 - col___tv3idx___tv1__ = 0 && __tv1 >= 0 && __tv3 >= 0 &&"
         " col___tv3idx___tv1__ >= 0 && idx___tv1_ >= 0 && -__tv0 +"
       " __tv2 - 1 >= 0 && -__tv1 + n - 1 >= 0 && -__tv2 + n - 1 >="
            " 0 && -__tv3 + m - 1 >= 0 && -col___tv3idx___tv1__ + n"
                       " - 1 >= 0 && -idx___tv1_ + m - 1 >= 0 }");

    ufcmap = new iegenlib::UFCallMap();
    Relation* su_r1 = r1->superAffineRelation(ufcmap);
//    std::cout<<std::endl<<su_r1->toString()<<std::endl;

    EXPECT_EQ( ex_r1 , su_r1->toString() );

    delete ufcmap;

    delete s1;
    delete su_s1;
    delete s2;
    delete su_s2;
    delete r1;
    delete su_r1;

}

#pragma mark reverseAffineSubstitution
//Testing reverseAffineSubstitution: creating sub non-affine Sets
TEST_F(SetRelationTest, reverseAffineSubstitution) {

    iegenlib::setCurrEnv();
    iegenlib::appendCurrEnv("col",
        new Set("{[i,t]:0<=i && i< m && 0<=t && t< m}"),
        new Set("{[j]:0<=j &&j<n}"), true, iegenlib::Monotonic_NONE);
    iegenlib::appendCurrEnv("idx",
        new Set("{[i]:0<=i &&i<n}"),
        new Set("{[j]:0<=j &&j<m}"), true, iegenlib::Monotonic_NONE);

    iegenlib::UFCallMap *ufcmap = new iegenlib::UFCallMap();

    //! --------   Testing reverseAffineSubstitution for Set ---

    Set *s1 = new Set("[n] -> { [i,j] : idx(col(i,j)) < n}");

    Set *ex_s1 = new Set ("{ [i, j] : i >= 0 && j >= 0 && col(i,j) >= 0 &&"
          " idx(col(i, j)) >= 0 && i < m && j < m && idx(col(i, j)) < m &&"
                                     " col(i, j) < n && idx(col(i,j))< n }");

    //! Getting the superAffineSet
    Set* su_s1 = s1->superAffineSet(ufcmap);

    //! Getting the reverseAffineSubstitution
    Set* sub_s1 = su_s1->reverseAffineSubstitution(ufcmap);
//    std::cout<<std::endl<<sub_s1->toString()<<std::endl;

    EXPECT_EQ( ex_s1->toString() , sub_s1->toString() );

    delete ufcmap;

    Set* s2 = new Set( "{[i]: 0<=idx(i)[0] && idx(i)[1]<Nv}");

    Set *ex_s2 = new Set ("{ [i] : i >= 0 && idx(i)[0] >= 0 && idx(i)[1] >= 0"
            " && i < n && idx(i)[1] < Nv && idx(i)[0] < m && idx(i)[1] < m}");

    ufcmap = new iegenlib::UFCallMap();
    //! Getting the superAffineSet
    Set* su_s2 = s2->superAffineSet(ufcmap);

     //! Getting the reverseAffineSubstitution
    Set* sub_s2 = su_s2->reverseAffineSubstitution(ufcmap);
//    std::cout<<std::endl<<sub_s2->toString()<<std::endl;

    EXPECT_EQ( ex_s2->toString() , sub_s2->toString() );

    delete ufcmap;

    //! --------   Testing reverseAffineSubstitution  for Relation ---

    Relation* r1 = new Relation("[n] -> { [i,j] -> [ip,jp] :"
       " i = col(jp,idx(j)) and i < ip and ip < n }");

    Relation* ex_r1 = new Relation("{ [i, j] -> [ip, jp] : i = col(jp, idx(j))"
      " && j >= 0 && jp >= 0 && col(jp, idx(j)) >= 0 && idx(j) >= 0 && i < ip"
       " && j < n && ip < n && jp < m && idx(j)< m && col(jp, idx(j)) < n }");

    ufcmap = new iegenlib::UFCallMap();
    Relation* su_r1 = r1->superAffineRelation(ufcmap);

    //! Getting the reverseAffineSubstitution
    Relation* sub_r1 = su_r1->reverseAffineSubstitution(ufcmap);
//    std::cout<<std::endl<<sub_r1->toString()<<std::endl;

    EXPECT_EQ( ex_r1->toString() , sub_r1->toString() );

    delete ufcmap;

    delete s1;
    delete su_s1;
    delete s2;
    delete su_s2;
    delete r1;
    delete su_r1;
}

#pragma mark projectOut
// Testing projectOut: project out tuple variable # tvar
TEST_F(SetRelationTest, projectOut)
{
    iegenlib::setCurrEnv();
    iegenlib::appendCurrEnv("col", new Set("{[i]:0<=i &&i<n}"),
            new Set("{[j]:0<=j &&j<n}"), true,
            iegenlib::Monotonic_NONE);
    iegenlib::appendCurrEnv("idx", new Set("{[i]:0<=i &&i<n}"),
            new Set("{[j]:0<=j &&j<n}"), true,
            iegenlib::Monotonic_NONE);
    iegenlib::appendCurrEnv("row", new Set("{[i]:0<=i &&i<n}"),
            new Set("{[j]:0<=j &&j<n}"), true,
            iegenlib::Monotonic_NONE);
    iegenlib::appendCurrEnv("diag", new Set("{[i]:0<=i &&i<n}"),
            new Set("{[j]:0<=j &&j<n}"), true,
            iegenlib::Monotonic_NONE);

    // We add the constraints that are due to domain
    // and range info of all UFCall terms in the Set/Relation, before calling
    // project out, for instance: if we have: col( x ) + y > 5    then
    //                            ldb <= x <= udb and lrb <= col(x) <= urb
    //             will be added to constraints.
    //             * ldb = lower domain bound, urb = upper range bound

    /* Sets */
    Set* s1;
    Set* s2;
    Set* ex_s1;

    s1 = new Set(
            "{ [i,j,ip,jp] : i = col(jp)+1 and 0 <= i and i < n"
            " and idx(i) <= j and j < idx(i+1) }");
    ex_s1 = new Set(
            "{ [i, jp] : i = col(jp)+1 && jp >= 0 && col(jp) >= 0 && idx(i) >= 0 "
            "&& jp < n && col(jp) < n-2 && idx(i+1) < n && idx(i) < idx(i+1)}");
    s2 = s1->boundDomainRange();
    *s1 = *s2;
    // j
    s2 = s1->projectOut(1);
    if (s2) {
        delete s1;
        s1 = s2;
    }
    std::cout << s1->toISLString() << "\n";
    // ip
    s2 = s1->projectOut(1);
    if (s2) {
        delete s1;
        s1 = s2;
    }
    EXPECT_EQ(ex_s1->toISLString(), s1->toISLString());
    delete s1;
    delete ex_s1;

    s1 = new Set("{[x,y]: 1 <= y && y <= x && x <= 100}");
    ex_s1 = new Set("{[y]: 1 <= y <= 100}");
    // x
    s2 = s1->projectOut(0);
    if (s2) {
        delete s1;
        s1 = s2;
    }
    EXPECT_EQ(ex_s1->toISLString(), s1->toISLString());
    delete s1, ex_s1;

    s1 = new Set("{[x,y]: 1 <= y && y <= x && x <= 100}");
    ex_s1 = new Set("{[y]: 1 <= y && y <= 100}");
    // x
    s2 = s1->projectOut(0);
    if (s2) {
        delete s1;
        s1 = s2;
    }
    EXPECT_EQ(ex_s1->toISLString(), s1->toISLString());
    delete s1, ex_s1;

    s1 = new Set("{[i,j]: 0 <= i < A(j) && 0 <= j < A(i)}");
    ex_s1 = new Set("{[i]: 0 <= i && 0 < A(i)}");
    s2 = s1->projectOut(1);
    if (s2) {
        delete s1;
        s1 = s2;
    }
    EXPECT_EQ(s1->toISLString(), ex_s1->toISLString());
    delete s1, ex_s1;

    s1 = new Set("{[i,j]: 0 <= A(i,j) && 0 <= i < N}");
    s2 = s1->projectOut(1);
    delete s1;
    EXPECT_EQ(s2, nullptr);
    if (s2) {
        delete s2;
    }

    s1 = new Set("{[i,j]: 0 <= A(i,B(j)) && 0 <= i < N}");
    s2 = s1->projectOut(1);
    delete s1;
    EXPECT_EQ(s2, nullptr);
    if (s2) {
        delete s2;
    }

    s1 = new Set("{[i,j]: 0 <= A(j,B(j)) && 0 <= i < N}");
    ex_s1 = new Set("{[i]: 0 <= i < N && 0 < N}");
    s2 = s1->projectOut(1);
    if (s2) {
        delete s1;
        s1 = s2;
    }
    EXPECT_EQ(s1->toISLString(), ex_s1->toISLString());
    delete s1, ex_s1;

    /* Relations (same functionality as sets) */
    Relation* r1;
    Relation* r2;
    Relation* ex_r1;

    r1 = new Relation(
            "{ [i,k] -> [ip,kp] :  i = kp and col(i) < n"
            " and i < ip and diag(col(i))+1 <= k }");
    ex_r1 = new Relation(
            "{ [i] -> [ip] : i < ip  and "
            "0 <= i and i < n and col(i) >= 0 and diag(col(i)) >= 0 and"
            " col(i) < n and diag(col(i)) < n }");
    r2 = r1->boundDomainRange();
    *r1 = *r2;
    // kp
    r2 = r1->projectOut(3);
    if (r2) {
        delete r1;
        r1 = r2;
    }
    // k
    r2 = r1->projectOut(1);
    if (r2) {
        delete r1;
        r1 = r2;
    }
    EXPECT_EQ(ex_r1->toISLString(), r1->toISLString());
    delete r1;
    delete ex_r1;

    r1 = new Relation("{[i,j]->[k]: j = k && i < A(k)}");
    ex_r1 = new Relation("{[i]->[k]: i < A(k)}");
    r2 = r1->projectOut(1);
    if (r2) {
        delete r1;
        r1 = r2;
    }
    EXPECT_EQ(r1->toISLString(), ex_r1->toISLString());
    delete r1, ex_r1;

    r1 = new Relation("{[i]->[j]: 0 <= A(i,B(j)) && 0 <= i < N}");
    r2 = r1->projectOut(1);
    delete r1;
    EXPECT_EQ(r2, nullptr);
    if (r2) {
        delete r2;
    }
}

#if 0
#pragma mark debuggingForILU
TEST_F(SetRelationTest, debuggingForILU){

    iegenlib::setCurrEnv();
    iegenlib::appendCurrEnv("colidx",
            new Set("{[i]:0<=i &&i<nnz}"),         // Domain
            new Set("{[j]:0<=j &&j<m}"),           // Range
            false,                                 // Not bijective.
            iegenlib::Monotonic_NONE               // no monotonicity
            );
    iegenlib::appendCurrEnv("rowptr",
        new Set("{[i]:0<=i &&i<m}"),
        new Set("{[j]:0<=j &&j<nnz}"), false, iegenlib::Monotonic_Increasing);
    iegenlib::appendCurrEnv("diagptr",
        new Set("{[i]:0<=i &&i<m}"),
        new Set("{[j]:0<=j &&j<nnz}"), false, iegenlib::Monotonic_Increasing);

   Set *islEqSet = new Set("{[i,ip,k,kp]: "
                                  "i < 1+colidx(kp) && colidx(kp) < i+1}");

   // ISL should find that i=colidx(kp).
   // Also normalization adds in the domain and range bounds for UF.
   Set *ex_islEqSet = new Set("{[i,ip,k,kp]:  i = colidx(kp) "
                                "&& 0<=kp && kp<nnz "
                                "&& 0<=colidx(kp) && colidx(kp)<m}");

   // Check and see if ISL library adds equality when we pass a set through it
   // with a < b+1 and b < a+1 constraints. Results should have a = b.
   islEqSet->normalize();
   EXPECT_EQ( ex_islEqSet->toISLString() , islEqSet->toISLString() );

   // Check addConstraintsDueToMonotonicity when partial ordering is
   // given explicitly.  From Figure 5 in paper draft.
   Set *partOrd = new Set("{[i,ip,k,kp,j1,j1p,j2,j2p]: "
                          "rowptr(i) <= k && k < j1 && "
                          "j1 < rowptr(i+1) && j1 = j2p && "
                          "rowptr(colidx(kp)) <= diagptr(colidx(kp)) && "
                          "diagptr(colidx(kp)) < j2p && "
                          "j2p < rowptr(colidx(kp)+1) }");

   // The constraints i<1+colidx(kp) and colidx(kp)<i+1 should be added.
   // Also will have domain and range bounds.
   Set *ex_partOrd = new Set("{[i,ip,k,kp,j1,j1p,j2,j2p]: "
                             "rowptr(i) <= k && k < j1 && "
                             "j1 < rowptr(i+1) && j1 = j2p && "
                             "rowptr(colidx(kp)) <= diagptr(colidx(kp)) && "
                             "diagptr(colidx(kp)) < j2p && "
                             "j2p < rowptr(colidx(kp)+1) && "
                             "i<1+colidx(kp) && colidx(kp)<i+1 && "
                             "0<=kp && kp<nnz && "
                             "0<=colidx(kp) && colidx(kp)<m && "
                             "0<=i && i<m && "
                             "0<=colidx(kp) && colidx(kp)<m && "
                             "0<=colidx(kp)+1 && colidx(kp)+1<m &&"
                             "0<=rowptr(i) && rowptr(i)<nnz && "
                             "0<=rowptr(colidx(kp)) && "
                             "rowptr(colidx(kp))<nnz && "
                             "0<=rowptr(i+1) && rowptr(i+1)<nnz && "
                             "0<=i+1 && i+1<m && "
                             "0<=diagptr(colidx(kp)) && "
                             "diagptr(colidx(kp))<nnz && "
                             "0<=rowptr(colidx(kp)+1) && "
                             "rowptr(colidx(kp)+1)<nnz }");


   // Adding constraints due to monotonicity. This also considers constraints
   // that should be added based on partial ordering.

   Set* extendedPartOrd = partOrd->boundDomainRange();
   Set* partOrdMont = extendedPartOrd->addConstraintsDueToMonotonicity();

   EXPECT_EQ( ex_partOrd->toISLString() , partOrdMont->toISLString() );

   delete islEqSet;
   delete partOrd;
   delete extendedPartOrd;
   delete partOrdMont;
}
#endif

#pragma mark numUFCallConstsMustRemove
TEST_F(SetRelationTest, numUFCallConstsMustRemove){

    iegenlib::setCurrEnv();
    iegenlib::appendCurrEnv("colidx",
            new Set("{[i]:0<=i &&i<nnz}"),         // Domain
            new Set("{[j]:0<=j &&j<m}"),           // Range
            false,                                 // Not bijective.
            iegenlib::Monotonic_NONE               // no monotonicity
            );
    iegenlib::appendCurrEnv("rowptr",
        new Set("{[i]:0<=i &&i<m}"),
        new Set("{[j]:0<=j &&j<nnz}"), false, iegenlib::Monotonic_Increasing);
    iegenlib::appendCurrEnv("diagptr",
        new Set("{[i]:0<=i &&i<m}"),
        new Set("{[j]:0<=j &&j<nnz}"), false, iegenlib::Monotonic_Increasing);

    Set *F1 = new Set("[m] -> {[i,ip,k,kp]: i < ip"
                                   " && 0 <= i && i < m"
                                  " && 0 <= ip && ip < m"
                           " && rowptr(i) <= k && k < diagptr(i)"
                         " && rowptr(ip) <= kp && kp < diagptr(ip)"
                       " && diagptr(colidx(k)) = rowptr(1+colidx(k))"
                       " && diagptr(colidx(k)) = rowptr(1+colidx(kp))"
                       " && diagptr(k) = 1+colidx(kp)"
                                     " && k = kp}");


   // Adding constraints due to domain and range of UFCs
   Set* extendedF1 = F1->boundDomainRange();
   std::set<Exp> domainRangeConsts = extendedF1->constraintsDifference(F1);

   int KPcount = F1->numUFCallConstsMustRemove(3, domainRangeConsts);

   EXPECT_EQ( 2 , KPcount );

   int Kcount = F1->numUFCallConstsMustRemove(2, domainRangeConsts);

   EXPECT_EQ( 3 , Kcount );

//std::cout<<"\n\nKcount = "<<Kcount<<"  KPcount = "<<KPcount<<"\n\n";

   delete F1;
   delete extendedF1;
}

#pragma mark removeUFCallConsts
TEST_F(SetRelationTest, removeUFCallConsts){

    iegenlib::setCurrEnv();
    iegenlib::appendCurrEnv("colidx",
            new Set("{[i]:0<=i &&i<nnz}"),         // Domain
            new Set("{[j]:0<=j &&j<m}"),           // Range
            false,                                 // Not bijective.
            iegenlib::Monotonic_NONE               // no monotonicity
            );
    iegenlib::appendCurrEnv("rowptr",
        new Set("{[i]:0<=i &&i<m}"),
        new Set("{[j]:0<=j &&j<nnz}"), false, iegenlib::Monotonic_Increasing);
    iegenlib::appendCurrEnv("diagptr",
        new Set("{[i]:0<=i &&i<m}"),
        new Set("{[j]:0<=j &&j<nnz}"), false, iegenlib::Monotonic_Increasing);

    Set *F1 = new Set("[m] -> {[i,ip,k,kp]: i < ip"
                                   " && 0 <= i && i < m"
                                  " && 0 <= ip && ip < m"
                           " && rowptr(i) <= k && k < diagptr(i)"
                         " && rowptr(ip) <= kp && kp < diagptr(ip)"
                       " && diagptr(colidx(k)) = rowptr(1+colidx(k))"
                       " && diagptr(colidx(k)) = rowptr(1+colidx(kp))"
                       " && diagptr(k) = 1+colidx(kp)"
                                     " && k = kp}");

   F1->removeUFCallConsts(3);

   Set* ex1_F1 = new Set("[m] -> {[i,ip,k,kp]: i < ip"
                                   " && 0 <= i && i < m"
                                  " && 0 <= ip && ip < m"
                           " && rowptr(i) <= k && k < diagptr(i)"
                         " && rowptr(ip) <= kp && kp < diagptr(ip)"
                       " && diagptr(colidx(k)) = rowptr(1+colidx(k))"
                                     " && k = kp}");

   EXPECT_EQ( ex1_F1->toISLString() , F1->toISLString() );


   F1->removeUFCallConsts(2);

   Set* ex2_F1 = new Set("[m] -> {[i,ip,k,kp]: i < ip"
                                   " && 0 <= i && i < m"
                                  " && 0 <= ip && ip < m"
                           " && rowptr(i) <= k && k < diagptr(i)"
                         " && rowptr(ip) <= kp && kp < diagptr(ip)"
                                     " && k = kp}");

   EXPECT_EQ( ex2_F1->toISLString() , F1->toISLString() );


    Set *F2 = new Set("[m] -> {[i,ip,k,kp]: i < ip"
                                   " && 0 <= i && i < m"
                                  " && 0 <= ip && ip < m"
                           " && rowptr(i) <= k && k < diagptr(i)"
                       " && diagptr(colidx(k)) = rowptr(1+colidx(k))"
                       " && diagptr(colidx(k)) = rowptr(1+colidx(kp))"

                                     " && k = kp}");

   // Adding domain and range constraints before removing UFCall constraints
   Set *extendedF2 = F2->boundDomainRange();
   extendedF2->removeUFCallConsts(2);

   Set* ex_F2 = new Set("[m] -> {[i,ip,k,kp]: i < ip"
                                   " && 0 <= i && i < m"
                                  " && 0 <= ip && ip < m"
                           " && rowptr(i) <= k && k < diagptr(i)"
                                    " && k >= 0 && kp >= 0"
                                    " && k < nnz && kp < nnz"
                                    " && rowptr(i) >= 0"
                                    " && diagptr(i) >= 0"
                                    " && colidx(kp) >= 0"
                                  " && colidx(kp) + 1 >= 0"
                                  " && colidx(kp) + 1 >= 0"
                              " && rowptr(1+colidx(kp)) >= 0"
                                    " && rowptr(i) < nnz"
                                    " && diagptr(i) < nnz"
                                    " && colidx(kp) < m"
                                  " && colidx(kp) < m"
                                  " && colidx(kp) + 1 < m"
                              " && rowptr(1+colidx(kp)) < nnz"

                                     " && k = kp}");

   EXPECT_EQ( ex_F2->toISLString() , extendedF2->toISLString() );

//std::cout<<"\n\nF1 = "<<F1->toISLString()<<"\n\n";

   delete F1;
   delete ex1_F1;
   delete ex2_F1;
   delete F2;
   delete ex_F2;
   delete extendedF2;
}

/*
#pragma mark domainInfoT
TEST_F(SetRelationTest, domainInfoT){

    iegenlib::setCurrEnv();
    iegenlib::appendCurrEnv("colidx",
            new Set("{[i]:0<=i &&i<nnz}"),         // Domain
            new Set("{[j]:0<=j &&j<m}"),           // Range
            false,                                 // Not bijective.
            iegenlib::Monotonic_NONE               // no monotonicity
            );
    iegenlib::appendCurrEnv("rowptr",
        new Set("{[i]:0<=i &&i<m}"),
        new Set("{[j]:0<=j &&j<nnz}"), false, iegenlib::Monotonic_Increasing);
    iegenlib::appendCurrEnv("diagptr",
        new Set("{[i]:0<=i &&i<m}"),
        new Set("{[j]:0<=j &&j<nnz}"), false, iegenlib::Monotonic_Increasing);

    Set *F1 = new Set("[m] -> {[i,ip,k,kp]: i < ip"
                                   " && 0 <= i && i < m"
                                  " && 0 <= ip && ip < m"
                           " && rowptr(i) <= k && k < diagptr(i)"
                         " && rowptr(ip) <= kp && kp < diagptr(ip)"
                       " && diagptr(colidx(k)) = rowptr(1+colidx(k))"
                       " && diagptr(colidx(k)) = rowptr(1+colidx(kp))"
                       " && diagptr(k) = 1+colidx(kp)"
                                     " && k = kp}");

    json data;

    Set *res = F1->domainInfo(data, 0);

}
*/


#pragma mark getString
TEST_F(SetRelationTest, getString){

    iegenlib::setCurrEnv();
    iegenlib::appendCurrEnv("colidx",
            new Set("{[i]:0<=i &&i<nnz}"),         // Domain
            new Set("{[j]:0<=j &&j<m}"),           // Range
            false,                                 // Not bijective.
            iegenlib::Monotonic_NONE               // no monotonicity
            );
    iegenlib::appendCurrEnv("rowptr",
        new Set("{[i]:0<=i &&i<m}"),
        new Set("{[j]:0<=j &&j<nnz}"), false, iegenlib::Monotonic_Increasing);
    iegenlib::appendCurrEnv("diagptr",
        new Set("{[i]:0<=i &&i<m}"),
        new Set("{[j]:0<=j &&j<nnz}"), false, iegenlib::Monotonic_Increasing);

    Set *s1 = new Set("[m] -> {[i,ip,k,kp]: i < ip"
                                   " && -5 <= i < m"
                                  " && 0 <= ip && ip+1 <= m"
                           " && rowptr(i) <= k && k+10 < diagptr(i)"
                         " && rowptr(ip) <= kp < 10"
                       " && diagptr(colidx(k)) = rowptr(1+colidx(k))"
                       " && diagptr(k) = 1+colidx(kp)"
                                     " && k-3 = kp}");

    Set *s1_ex = new Set((s1->getString()).c_str());

    EXPECT_EQ( string("{ [i, ip, k, kp] : rowptr(colidx(k) + 1) = diagptr(colidx(k)) "
                                      "&& kp + 3 = k && diagptr(k) = colidx(kp) + 1 "
                                      "&& 0 <= ip && -6 < i && rowptr(i) <= k && kp <= 9 "
                                      "&& rowptr(ip) <= kp && i < ip && i < m && ip < m "
                                      "&& k + 10 < diagptr(i) }")
                     , s1->getString());

    EXPECT_EQ( *s1_ex , *s1 );

    Set *s2 = new Set("[m] -> {[i,ip,k,kp]: i < ip && 0 < m"
                                   " && -5 <= i < m"
                         " && rowptr(ip) <= kp < 10"
                       " && diagptr(colidx(k)) = 1"
                       " && i = 1+colidx(kp)}");
    Set *s2_ex = new Set((s2->getString()).c_str());
    EXPECT_EQ( *s2_ex , *s2 );



    Relation *rel1 = new Relation("[m] -> {[i,k] -> [ip,kp]: i < ip"
                                   " && 0 <= i < m"
                                  " && 0 <= ip <= 10"
                           " && rowptr(i) <= k && k-10 < diagptr(i)"
                       " && diagptr(colidx(k)) = rowptr(1+colidx(k))"
                       " && diagptr(colidx(k)) = rowptr(1+colidx(kp))"
                                     " && k+3 = kp}");

    Relation *rel1_ex = new Relation((rel1->getString()).c_str());


    EXPECT_EQ( string("{ [i, k] -> [ip, kp] : rowptr(colidx(k) + 1) = diagptr(colidx(k)) "
                                          "&& rowptr(colidx(kp) + 1) = diagptr(colidx(k)) "
                                          "&& kp = k + 3 && 0 <= i && 0 <= ip && rowptr(i) <= k "
                                          "&& ip <= 10 && i < ip && i < m && k <= diagptr(i) + 9 }")
                      , rel1->getString());
    EXPECT_EQ( *rel1_ex , *rel1 );


   //std::cout << "\n\n--- getString --- \n\nSet = "
   //          << s->getString()<<"\n\nRelation = "<<rel->getString()<<"\n\n";

   delete s1;
   delete rel1;
   delete s1_ex;
   delete rel1_ex;
}


#pragma mark getZ3form
TEST_F(SetRelationTest, getZ3form){

    iegenlib::setCurrEnv();
    iegenlib::appendCurrEnv("colidx",
            new Set("{[i]:0<=i &&i<nnz}"),         // Domain
            new Set("{[j]:0<=j &&j<m}"),           // Range
            false,                                 // Not bijective.
            iegenlib::Monotonic_NONE               // no monotonicity
            );
    iegenlib::appendCurrEnv("rowptr",
        new Set("{[i]:0<=i &&i<m}"),
        new Set("{[j]:0<=j &&j<nnz}"), false, iegenlib::Monotonic_Increasing);
    iegenlib::appendCurrEnv("diagptr",
        new Set("{[i]:0<=i &&i<m}"),
        new Set("{[j]:0<=j &&j<nnz}"), false, iegenlib::Monotonic_Increasing);

    Set *s1 = new Set("[m] -> {[i,ip,k,kp]: i < ip"
                                  " && 0 <= ip <= m"
                           " && k+10 < diagptr(i)"
                       " && diagptr(colidx(k)) = rowptr(1+colidx(k))"
                                     " && k-3 = kp}");

    // UFSyms and VarSyms get populated with uninterpreted function symbols (UFSymbols),
    // and symbolic constants found in the set. Then later when a driver actually
    // generating a z3 file it can use them to define global variables and UFSymbols.

    std::set<std::string> UFSyms;
    std::set<std::string> VarSyms;
    std::vector<std::string> constrants = s1->getZ3form(UFSyms, VarSyms);
//    std::cout<<"\n>>> z3 Form:";
//    for(int i = 0 ; i < constrants.size(); i++)
//      std::cout<<"\n"<<constrants[i]<<"\n";

    // !! SparseConstraints::getZ3form returns a vector of strings that include
    //    constraints represented in SMT-LIB format that SMT solvers like z3
    //    gets as input. This can be used to check the satisfiability of
    //    an IEGenLib Set/Relation with a SMT solver. The returned list
    //    also includes tuple variable declarations, however they do not include UFSymbol
    //    and global variable declarations. This is because, when checking satisfiability of
    //    a set, we usually also want to define some user defined assertions along side original
    //    constraints. The assertions might have UFSymbols and global variables of their
    //    own that original constraints do not. We can put their UFSymbols and globals into
    //    UFSyms, and VarSyms std::set that SparseConstraints::getZ3form returns by reference,
    //    and then a driver function can declare all the UFSymbols and globals at the beginning of
    //    the input file that it is going to generate and pass to a SMT solver.

    EXPECT_EQ( string("(declare-const i Int)") , constrants[0] ); // Just defining i variable
    EXPECT_EQ( string("(declare-const ip Int)") , constrants[1] ); // Just defining ip variable
    EXPECT_EQ( string("(declare-const k Int)") , constrants[2] ); // Just defining k variable
    EXPECT_EQ( string("(declare-const kp Int)" ) , constrants[3] ); // Just defining i variable

    EXPECT_EQ( string("(assert (! (= (rowptr (+ (colidx k) 1))"
                      " (diagptr (colidx k))) :named c11) )") , constrants[4] ); // defining diagptr(colidx(k)) = rowptr(1+colidx(k))
    EXPECT_EQ( string("(assert (! (= (+ kp 3) k) :named c12) )") , constrants[5] ); // defining i < ip
    EXPECT_EQ( string("(assert (! (<= 0 ip) :named c13) )") , constrants[6] ); // defining 0 <= ip
    EXPECT_EQ( string("(assert (! (<= ip m) :named c14) )") , constrants[7] ); // defining ip <= m
    EXPECT_EQ( string("(assert (! (< i ip) :named c15) )") , constrants[8] ); // defining i < ip
    EXPECT_EQ( string("(assert (! (< (+ k 10) (diagptr i)) :named c16) )") , constrants[9] ); // defining k+10 < diagptr(i)

   delete s1;
}
// Test restrict operations.

TEST_F(SetRelationTest, RestrictDomainTest){

    // Test with valid Relation and Set.
    // rel = { [l] -> [k] : 1 <= n && n <= 10 && k = n + 1 }
    // set = { [i]: 5 <= i && i <= 25 }
    // expected result
    // rel \ set = { [l] -> [k] : 1 <= n && n <= 10 && k = n + 1 && 5 <= i && i <= 25}
    Relation *rel = new Relation("{[l] -> [k]: 1 <= n and n <= 10 and k = n + 1}");
    Set * set = new Set("{[i]: 5 <= i and i <= 25}");
    Relation * restrictRel = rel->Restrict(set);

    EXPECT_EQ( "{ [l] -> [k] : k - n - 1 = 0"
               " && -l + 25 >= 0 && l - 5 >= 0 &&"
               " -n + 10 >= 0 && n - 1 >= 0 }",
               restrictRel->prettyPrintString());

    // Test with valid relation and set.
    // rel = { [i] -> [k] : 1 < k && i = 0}
    // set = { [i]: n < 10 }
    // expected result
    // rel \ set = { [i] -> [k] : 1 < k && i = 10 && n < 10}
    Relation * rel3 = new Relation("{[i]->[k]: i < k and i =0}");
    Set * set3 = new Set("{[i]: n < 10}");
    Relation * restrictRel3 = rel3->Restrict(set3);
    EXPECT_EQ("{ [i] -> [k] : i = 0 &&"
              " -n + 9 >= 0 && -i + k - 1 >= 0 }",restrictRel3->prettyPrintString());



    auto set1 = new Set("{[i,j]: i >= 0 and i < NR and"
                          " j >= 0 and j < NC and Ad(i,j) > 0}");
    auto rel1 = new Relation("{[i,j] -> [n]:"
                                    " row(n) = i and col(n) = j and  i >= 0 and "
                                    " i < NR and j >= 0 and j < NC}");
    Relation* restrictRel2 = rel1->Restrict(set1);
    EXPECT_EQ("{ [i, j] -> [n] : i - row(n) = 0 && j - col(n) = 0"
              " && i >= 0 && j >= 0 && Ad(i, j) - 1 >= 0 && -i + NR"
              " - 1 >= 0 && -j + NC - 1 >= 0 }",restrictRel2->
              prettyPrintString());


    // Test with Relation and set with mismatched arities.
    Relation *rel2 = new Relation(
            "{[l] -> [k]: 1 <= i and i <= 10 and k = i + 1}");
    Set * set2 = new Set(
            "{[i,l]: 5 <= i and i <= 25 and l = row(i)}");

    // Expect exception about arity mismatch.
    EXPECT_THROW(rel2->Restrict(set2),
                 iegenlib::assert_exception );

    delete restrictRel;
    delete rel1;
    delete rel2;
    delete rel3;
    delete set1;
    delete set2;
    delete set3;
    delete restrictRel2;
    delete restrictRel3;
}


// Test solve for output tuple.
TEST_F(SetRelationTest, SolveForOutputTuple){

    Relation * rel = new Relation(
	     "{[i,j] -> [k]: A(i,j) > 0 and rowptr(i) <= k"
	     " and k < rowptr(i+ 1) and col(k) =j and 0 <= i"
	     " and i < NR and 0 <= j and j < NC}");

    auto solveForList = rel->solveForOutputTuple();
    EXPECT_EQ(solveForList.size(),5);


    // Check contents of list.
    Exp * constraint1 = (*solveForList.begin());
    Exp * constraint2 = (*(++solveForList.begin()));
    Exp * constraint3 = (*(++(++solveForList.begin())));
    Exp * constraint4 = (*(++(++(++solveForList.begin()))));
    Exp * constraint5 = (*(++(++(++(++solveForList.begin())))));

    // Expression toString does not attach = 0 | >= 0 to the
    // epression.
    EXPECT_EQ(constraint1->prettyPrintString(rel->getTupleDecl()),
         "i - col_aux0(k)");
    EXPECT_EQ(constraint2->prettyPrintString(rel->getTupleDecl()),
         "k - col_inv(i, j)");
    EXPECT_EQ(constraint3->prettyPrintString(rel->getTupleDecl()),
         "j - col(k)");

    EXPECT_EQ(constraint4->prettyPrintString(rel->getTupleDecl()),
         "k - rowptr(i)");

    EXPECT_EQ(constraint5->prettyPrintString(rel->getTupleDecl()),
         "-k + rowptr(i + 1) - 1");




    Relation * re2 = new Relation(
	     "{[i,j] -> [n]: A(i,j) > 0 and 0 <= n"
	     " and n < NNZ and rowcol(n) = (i,j) "
	     " and 0 <= i and i < NR and 0 <= j and j < NC}");
    auto solveForList2 = re2->solveForOutputTuple();
    EXPECT_EQ(solveForList.size(),3);
    // Check contents of list.
    Exp * constraint21 = (*solveForList2.begin());
    Exp * constraint22 = (*(++solveForList2.begin()));
    Exp * constraint23 = (*(++(++solveForList2.begin())));

    EXPECT_EQ(constraint21->prettyPrintString(re2->getTupleDecl()),
         "-n + rowcol_inv(i,j) = 0 ");
    EXPECT_EQ(constraint22->prettyPrintString(re2->getTupleDecl()),
         "n >= 0");
    EXPECT_EQ(constraint23->prettyPrintString(re2->getTupleDecl()),
         "-n + NNZ - 1 >= 0");

    delete constraint21;
    delete constraint22;
    delete constraint23;
    delete constraint1;
    delete constraint2;
    delete constraint3;
    delete re2;
    delete rel;
}


// Test transitive closure.
TEST_F(SetRelationTest, TransitiveClosure){
    
	
    Relation * rel = new Relation(
	     "{[i,j] -> [k]: A(i,j) > 0 and rowptr(i) <= k"
	     " and k < rowptr(i+ 1) and col(k) =j and 0 <= i"
	     " and i < NR and 0 <= j and j < NC}");
    Relation * closure = rel->TransitiveClosure() ;
    EXPECT_EQ("{ [i, j] -> [k] : j - col(k) = 0 && i >= 0 && j >= 0"
	       " && col(k) >= 0 && k - rowptr(i) >= 0 && NC - 1 >= 0"
	       " && NR - 1 >= 0 && A(i, j) - 1 >= 0 && -i + NR - 1 >= 0"
	       " && -j + NC - 1 >= 0 && -k + rowptr(i + 1) - 1 >= 0 &&"
	       " NC - col(k) - 1 >= 0 && -rowptr(i) + rowptr(i + 1) - 1 >= 0 }",
       closure->prettyPrintString());

    Relation * rel2= new Relation(
		     "{[i1,i2]->[j1,j2]: j1 - i1 = 1 and j2-i2 >= 2"
		     " and 1 <= i1 and 1 <= j1 and 1 <= j2 and i1 <= n"
		     " and j1 <= n and j2 <= n and i1 <= i2 and i2 <= n}");
    Relation* clo2 = rel2->TransitiveClosure();
    EXPECT_EQ("{ [i1, i2] -> [j1, j2] : i1 - j1 + 1 = 0 && i1 >= 0"
	      " && -i1 + i2 >= 0 && -i1 + n >= 0 && i1 - 1 >= 0 &&"
	      " -i2 + n >= 0 && i2 - 1 >= 0 && -j1 + n >= 0 && j1 - 1 >= 0"
	      " && -j2 + n >= 0 && j2 - 1 >= 0 && n - 1 >= 0 && -i1 + n - 1"
	      " >= 0 && -i2 + j2 - 2 >= 0 && -i2 + n - 2 >= 0 }",
	      clo2->prettyPrintString());

    Relation* rel3 = new Relation(
	     "{[n] -> [k] : rowptr <= k and k < rowptr1"
	     " and col2 = col1 and 0 <= row1 and row1 < N_R"
	     " and  0 <= col1 < N_C and row1in = n and col2in = k }");


    Relation* clo3 = rel3->TransitiveClosure();
    EXPECT_EQ("{ [n] -> [k] : n - row1in = 0 && k - col2in = 0 &&"
	       " col1 - col2 = 0 && col1 >= 0 && col2 >= 0 && row1 >= 0 &&"
	       " k - rowptr >= 0 && N_C - 1 >= 0 && N_R - 1 >= 0 &&"
	       " col2in - rowptr >= 0 && -k + rowptr1 - 1 >= 0 &&"
	       " N_C - col1 - 1 >= 0 && N_C - col2 - 1 >= 0 &&"
	       " N_R - row1 - 1 >= 0 && -col2in + rowptr1 - 1 >= 0 &&"
	       " -rowptr + rowptr1 - 1 >= 0 }",clo3->prettyPrintString());

    Relation * rel4 = new Relation(
	     "{[i,j] -> [k]: A(i,j) > 0 and rowptr(i) <= k"
	     " and k < rowptr(i + 1) and col_inv(i,j) = k and 0 <= i"
	     " and i < NR and 0 <= j and j < NC}");

    Relation* clo4 = rel4->TransitiveClosure();


    Set * set = new Set(
	     "{[n,k]: A(row(n),col1(n)) > 0 and rowptr(row(n)) <= k"
	     " and k < rowptr(row(n) + 1) and col2_inv(row(n),col1(n)) = k"
	     " and 0 <= row(n) and col2(k) = col1(n)"
	     " and row(n) < NR and 0 <= col1(n) and col1(n) < NC}");

    Set* clo5 = set->TransitiveClosure();
    EXPECT_EQ("{ [n, k] : k - col2_inv(row(n), col1(n)) = 0"
	      " && col1(n) - col2(k) = 0 && col1(n) >= 0 &&"
	      " col2(k) >= 0 && row(n) >= 0 && k - rowptr(row(n)) >= 0"
	      " && NC - 1 >= 0 && NR - 1 >= 0 && A(row(n), col1(n)) - 1 >= 0"
	      " && col2_inv(row(n), col1(n)) - rowptr(row(n)) >= 0 &&"
	      " -k + rowptr(row(n) + 1) - 1 >= 0 && NC - col1(n) - 1 >= 0 &&"
	      " NC - col2(k) - 1 >= 0 && NR - row(n) - 1 >= 0 &&"
	      " -col2_inv(row(n) + 1, col1(n)) + col2_inv(row(n), col1(n))"
	      " - 1 >= 0 && -col2_inv(row(n), col1(n))"
	      " + rowptr(row(n) + 1) - 1 >= 0 && -rowptr(row(n))"
	      " + rowptr(row(n) + 1) - 1 >= 0 }"
	      ,clo5->prettyPrintString());
    
    delete clo5;
    delete set;
    
    set = new Set(
	   "{ [i, jp] : i = col(jp)+1 && jp >= 0 && jp +1 >= T && col(jp) >="
	   " 0 && idx(i) >= 0 && jp < n && col(jp) < n-2 &&"
	   " idx(i+1) < n && idx(i) < idx(i+1)}");
    clo5 = set->TransitiveClosure();
    EXPECT_EQ("{ [i, jp] : i - col(jp) - 1 = 0 && jp >= 0 &&"
	      " col(jp) >= 0 && idx(i) >= 0 && n - 1 >= 0 &&"
	      " idx(i + 1) - 1 >= 0 && -jp + n - 1 >= 0 &&"
	      " jp - T + 1 >= 0 && n - col(jp) - 3 >= 0 &&"
	      " n - idx(i) - 1 >= 0 && n - idx(i + 1) - 1"
	      " >= 0 && -idx(i) + idx(i + 1) - 1 >= 0 }"
	      ,clo5->prettyPrintString());

    delete set;
    delete clo5;
    delete rel4;
    delete clo4;
    delete clo3;
    delete rel3;
    delete clo2;
    delete rel2;
    delete closure;
    delete rel;
}


TEST_F(SetRelationTest,GetDomain){
    Set * s = new Set(
		    "{[i,j,k]: i >= 0 && i < NR &&"
		    " j >= 0 and j < NC && k >=0 &&"
		    " k < NZ and rowptr(i) >= j}");
    Set * domain = s->GetDomain("rowptr");
    EXPECT_EQ(domain->arity(),2);
    EXPECT_EQ(domain->prettyPrintString(), 
		    "{ [tv0, tv1] : tv0 - tv1 = 0 && tv0 >= 0 &&"
		    " NC - 1 >= 0 && NZ - 1 >= 0 && -tv0 + NR - 1 >= 0 }");

    
    s = new Set(
		    "{[i,j,k]: i >= 0 && i < NR &&"
		    " j >= 0 and j < NC && k >=0 &&"
		    " k < NZ and rowptr(i+1)>j and"
		    " rowptr(i) >= j}");
    domain = s->GetDomain("rowptr");
    EXPECT_EQ(domain->arity(),2);
    EXPECT_EQ(domain->prettyPrintString(), 
		    "{ [tv0, tv1] : tv0 - tv1 = 0 && tv0 >= 0 &&"
		    " NC - 1 >= 0 && NZ - 1 >= 0 && -tv0 + NR - 1"
		    " >= 0 } union { [tv0, tv1] : tv0 - tv1 + 1 = 0"
		    " && tv0 >= 0 && NC - 1 >= 0 && NZ - 1 >= 0 &&"
		    " -tv0 + NR - 1 >= 0 }");



}

TEST_F(SetRelationTest,ToSet){
           
    Relation * rel = new Relation(
	     "{[i,j] -> [k]: A(i,j) > 0 and rowptr(i) <= k"
	     " and k < rowptr(i+ 1) and col(k) =j and 0 <= i"
	     " and i < NR and 0 <= j and j < NC}");
    Set* set = rel->ToSet();
    EXPECT_EQ("{ [i, j, k] : j - col(k) = 0 && i >= 0 &&"
	      " j >= 0 && k - rowptr(i) >= 0 && A(i, j) - 1"
	      " >= 0 && -i + NR - 1 >= 0 && -j + NC - 1 >= 0"
	      " && -k + rowptr(i + 1) - 1 >= 0 }",
	      set->prettyPrintString());
    
    rel = new Relation("{[l] -> [k]: 1 <= n"
		    " and n <= 10 and k = n + 1}");
    set = rel->ToSet();
    EXPECT_EQ("{ [l, k] : k - n - 1 = 0 && -n +"
	      " 10 >= 0 && n - 1 >= 0 }",set->prettyPrintString());
}

TEST_F(SetRelationTest,IntersectOnInputTuple){
           
    Relation * rel1 = new Relation(
	     "{[i,j,k] -> [k]: }");
    Relation * rel2 = new Relation(
	     "{[i,j,k] -> [i,j]: }");
    Relation * rel3 = new Relation(
	     "{[i,j,k] -> [j,k]: }");
    Relation *intersection = rel1->IntersectOnInputTuple(rel2);
    std::cerr << "Finished Intersection\n";
    Relation * expected = new Relation(
	     "{[i,j,k] -> [k,i,j]: }");
    ASSERT_NE(intersection,nullptr);
    EXPECT_TRUE((*intersection)==(*expected));
<<<<<<< HEAD


    Relation *intersection2 = intersection->IntersectOnInputTuple(rel3);
    Relation * expected2 = new Relation(
	     "{[i,j,k] -> [k,i,j]: }");
    EXPECT_EQ("",intersection2->prettyPrintString());
    EXPECT_TRUE((*intersection2)==(*expected2));
}
=======
    delete intersection;
    delete expected;
    delete rel1;
    delete rel2;
}

TEST_F(SetRelationTest,CONVEX_HULL){
    Set * set1 = new Set(
	      "{ [l, k] : k - n - 1 = 0 && -n +"
	      " 10 >= 0 && n - 1 >= 0 } union {[l,k]: k = l}");
    Set* hullSet = set1->Hull();
    EXPECT_EQ("{ [l, k] }",hullSet->prettyPrintString());
    delete set1;
    delete hullSet;
    set1 = new Set("{[i]: 0 <= i <NR } union {[i]: 1<= i <= NR}");
    hullSet = set1->Hull(); 
    EXPECT_EQ("{ [i] : i >= 0 && -i + NR >= 0 && NR - 1 >= 0 }",
		    hullSet->prettyPrintString()); 

    Relation * rel1 = new Relation(
		    "{[i,j] -> [n]: i < NR && j < NC && i+j = n} union" 
		 "   {[i,j] -> [n]: i >= 0 && j >= 0}");
    Relation* hullRel = rel1->Hull();
    EXPECT_EQ("{ [i, j] -> [n] }",hullRel->prettyPrintString());  
}

TEST_F(SetRelationTest,DISABLED_ParseOmegaString){
    
    Set * rel = new Set(
	     "{[i,j,k]: A(i,j) > 0 and rowptr(i) <= k"
	     " and k < rowptr(i+ 1) and col(k) =j and 0 <= i"
	     " and i < NR and 0 <= j and j < NC}");
    VisitorChangeUFsForOmega visitor;
    rel->acceptVisitor(&visitor);
    std::string omegaString = rel->toOmegaString(visitor.getUFCallDecls());
    std::cerr << "String: "<< omegaString << "\n";
    omega::Relation* omegaRel = omega::parser::ParseRelation(omegaString);
    std::string constraintString = omegaRel->print_with_subs_to_string();
    Relation* result = 
	    Relation::parseOmegaString(constraintString,visitor.getUFMap());

    EXPECT_EQ("",result->prettyPrintString());
}
>>>>>>> 87aaece2
<|MERGE_RESOLUTION|>--- conflicted
+++ resolved
@@ -4798,20 +4798,20 @@
 	     "{[i,j,k] -> [k,i,j]: }");
     ASSERT_NE(intersection,nullptr);
     EXPECT_TRUE((*intersection)==(*expected));
-<<<<<<< HEAD
-
 
     Relation *intersection2 = intersection->IntersectOnInputTuple(rel3);
     Relation * expected2 = new Relation(
 	     "{[i,j,k] -> [k,i,j]: }");
     EXPECT_EQ("",intersection2->prettyPrintString());
     EXPECT_TRUE((*intersection2)==(*expected2));
-}
-=======
+
     delete intersection;
     delete expected;
+    delete intersection2;
+    delete expected2;
     delete rel1;
     delete rel2;
+    delete rel3;
 }
 
 TEST_F(SetRelationTest,CONVEX_HULL){
@@ -4851,4 +4851,3 @@
 
     EXPECT_EQ("",result->prettyPrintString());
 }
->>>>>>> 87aaece2
