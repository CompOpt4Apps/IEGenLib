/*!
* \file set_relation_test.cc
*
* \brief Set and Relation tests.
*
* This file is to test all of the Set and Relation classes, along with the
* related Conjunction class.
*
* \date Started: 3/28/12
*
* \authors Michelle Strout, Joseph Strout, Mahdi Soltan Mohammadi
*
* Copyright (c) 2012, 2013 Colorado State University <br>
* Copyright (c) 2015-2016, University of Arizona <br>
* All rights reserved. <br>
* See ../../COPYING for details. <br>
*/

#include "set_relation.h"
#include "expression.h"
#include "UFCallMap.h"
#include "Visitor.h"
#include "environment.h"


#include <util/util.h>
#include <gtest/gtest.h>

#include <utility>
#include <fstream>
#include <iostream>

// Exp and Term classes
using iegenlib::Exp;
using iegenlib::Term;
using iegenlib::UFCallTerm;
using iegenlib::TupleVarTerm;
using iegenlib::VarTerm;
using iegenlib::TupleDecl;

// set and relation classes
using iegenlib::Conjunction;
using iegenlib::SparseConstraints;
using iegenlib::Set;
using iegenlib::Relation;
using iegenlib::Environment;
using iegenlib::UninterpFunc;
using iegenlib::SubMap;
using iegenlib::UniQuantRule;
using iegenlib::currentEnv;
using iegenlib::UFCallMap;
using iegenlib::UniQuantRuleType;
using iegenlib::ruleInstantiation;
using iegenlib::instantiate;

// This is just a test setup class that is used in the other tests in this
// file.  Sets up some expressions for use in many of the tests.
class SetRelationTest : public::testing::Test {
    public:
    Exp e1;
    Exp e2;
    Exp x_minus_y;
    Exp x;
    Exp negx_plus_y;
    Conjunction *conj1;
    Conjunction *conj2;
    Conjunction *conj1r;
    Conjunction *conj2r;
    std::string root_dir;
    std::string dot_data;

    protected:
    // copied most of these expressions from expression_test.cc
    virtual void SetUp();

    virtual void TearDown();

};

void SetRelationTest::SetUp() {

    char* temp = getenv ("IEGEN_HOME");
    if (temp == NULL) {
        throw iegenlib::assert_exception("Please set the IEGEN_HOME "
            "environment variable to the distribution root directory "
            "(see README for more details).\n");
    } else {
        root_dir = temp;
    }
    dot_data = root_dir + "/test_data/dotTest/";

    // 5 N + 12 x + 7 y + 42
    e1.addTerm(new Term(42));
    e1.addTerm(new VarTerm(5, "N"));
    e1.addTerm(new VarTerm(7, "y"));
    e1.addTerm(new VarTerm(12, "x"));

    // 5 N + 12 x + 7 y + 5 N + g(z) + 42
    e2.addTerm(new Term(42));
    e2.addTerm(new VarTerm(5, "N"));
    e2.addTerm(new VarTerm(7, "y"));
    e2.addTerm(new VarTerm(12, "x"));
    UFCallTerm* uf_call = new UFCallTerm("g", 1);
    Exp *g0 = new Exp();
    g0->addTerm(new VarTerm("z"));
    uf_call->setParamExp(0,g0);
    e2.addTerm(uf_call);

    // x - y
    x_minus_y.addTerm(new VarTerm("x"));
    x_minus_y.addTerm(new VarTerm(-1,"y"));

    // x
    x.addTerm(new VarTerm("x"));

    // -x + y
    negx_plus_y.addTerm(new VarTerm(-1,"x"));
    negx_plus_y.addTerm(new VarTerm("y"));

    // conjunction: {[x,3,1,y] : x = 0 && -x + y = 0 }
    conj1 = new Conjunction(4);
    TupleDecl tdecl1(4);
    tdecl1.setTupleElem(0,"x");
    tdecl1.setTupleElem(1,3);
    tdecl1.setTupleElem(2,1);
    tdecl1.setTupleElem(3,"y");
    conj1->setTupleDecl(tdecl1);
    conj1->addEquality(x.clone());
    conj1->addEquality(negx_plus_y.clone());

    // conjunction: {[x,3,1] -> [y] : x = 0 && -x + y = 0 }
    conj1r = new Conjunction(4,3);
    conj1r->setTupleDecl(tdecl1);
    conj1r->addEquality(x.clone());
    conj1r->addEquality(negx_plus_y.clone());

    // conjunction: {[x,y,2,0] : x = 0 && x - y = 0 }
    conj2 = new Conjunction(4);
    TupleDecl tdecl2(4);
    tdecl2.setTupleElem(0,"x");
    tdecl2.setTupleElem(1,"y");
    tdecl2.setTupleElem(2,2);
    tdecl2.setTupleElem(3,0);
    conj2->setTupleDecl(tdecl2);
    conj2->addInequality(x.clone());
    conj2->addEquality(x_minus_y.clone());

    // conjunction: {[x,y,2] -> [0] : x >= 0 && x - y = 0 }
    conj2r = new Conjunction(4,3);
    conj2r->setTupleDecl(tdecl2);
    conj2r->addInequality(x.clone());
    conj2r->addEquality(x_minus_y.clone());

}

void SetRelationTest::TearDown() {
  delete conj1;
  delete conj2;
  delete conj1r;
  delete conj2r;
}

// Ensure that all of the expressions created in
// the SetUp method are what is expected.
TEST_F(SetRelationTest, SetUpTest) {
    EXPECT_EQ("5 N + 12 x + 7 y + 42", e1.toString());
    EXPECT_EQ("5 N + 12 x + 7 y + g(z) + 42", e2.toString());
    EXPECT_EQ("x - y", x_minus_y.toString());
    EXPECT_EQ("x", x.toString());
    EXPECT_EQ("-x + y", negx_plus_y.toString());
    EXPECT_EQ("{ [x, 3, 1, y] : x = 0 && x - y = 0 }", conj1->toString());
    EXPECT_EQ("{ [x, y, 2, 0] : x - y = 0 && x >= 0 }", conj2->toString());
}





// Test the construction of a Conjunction.
#pragma mark SetNoTupleVarDecl
TEST_F(SetRelationTest, SetNoTupleVarDecl) {
    Set* s = new Set(3);

    EXPECT_EQ("{ [tv0, tv1, tv2] }", s->toString());
    delete s;
}

// Test the construction of a Conjunction.
#pragma mark ConjunctionConstruction
TEST_F(SetRelationTest, ConjunctionConstruction) {

    // Test construction and conversion to string
    Conjunction c1(4);
    TupleDecl tdecl1(4);
    tdecl1.setTupleElem(0,"x");
    tdecl1.setTupleElem(1,3);
    tdecl1.setTupleElem(2,1);
    tdecl1.setTupleElem(3,"y");
    c1.setTupleDecl(tdecl1);
    EXPECT_EQ("{ [x, 3, 1, y] }", c1.toString());

    // Test construction with equalities.
    c1.addEquality(x.clone());
    c1.addEquality(negx_plus_y.clone());
    EXPECT_EQ("{ [x, 3, 1, y] : x = 0 && x - y = 0 }", c1.toString());

    // Test construction with inequalities.
    c1.addInequality(e1.clone());
    EXPECT_EQ("{ [x, 3, 1, y] : x = 0 && x - y = 0 "
              "&& 5 N + 12 x + 7 y + 42 >= 0 }", c1.toString());

    // Test substituting the tuple elements in for the corresponding
    // variables in the expressions.
    c1.substituteTupleDecl();

    EXPECT_EQ("{ [x, 3, 1, y] : __tv0 = 0 && __tv0 - __tv3 = 0 "
              "&& 12 __tv0 + 7 __tv3 + 5 N + 42 >= 0 }", c1.toString());

    // Now a similar test, but with the same variable occurring
    // twice -- in this case we substitute the first one, and
    // add a new equality constraint relating the second to the first.
    Conjunction c2(3);
    TupleDecl tdecl2(3);
    tdecl2.setTupleElem(0,"x");
    tdecl2.setTupleElem(1,"y");
    tdecl2.setTupleElem(2,"x");
    c2.setTupleDecl(tdecl2);
    EXPECT_EQ("{ [x, y, x] }", c2.toString());

    c2.addEquality(x.clone());
    c2.addEquality(negx_plus_y.clone());
    EXPECT_EQ("{ [x, y, x] : x = 0 && x - y = 0 }", c2.toString());

    // This needs to happen after all constraints based on the string
    // representation of sets/relations have been added
    // to the conjunction.  It is necessary to convert the var terms
    // for tuple variables to TupleVarTerms.
    c2.substituteTupleDecl();
    EXPECT_EQ("{ [x, y, x] : __tv0 = 0 && __tv0 - __tv1 = 0 "
              "&& __tv0 - __tv2 = 0 }",
            c2.toString());

}

TEST_F(SetRelationTest, ConjunctionToDot) {
    // (Same setup from test of Exp class)
    // Test construction and conversion to string
    Exp *e2 = new Exp();  // 42 __tv0 + 7
    e2->addTerm(new TupleVarTerm(42, 0));
    e2->addTerm(new Term(7));

    Exp *e3 = new Exp();  // N + 3 __tv3
    e3->addTerm(new VarTerm("N"));
    e3->addTerm(new TupleVarTerm(3, 3));

    UFCallTerm* uf_call = new UFCallTerm(5, "foo", 2);
    uf_call->setParamExp(0,e2->clone());
    uf_call->setParamExp(1,e3->clone());
    Exp *e4 = new Exp();
    e4->addTerm(uf_call);

    Conjunction *conj = new Conjunction(2);
    conj->addInequality(e4);
    conj->addEquality(e2);
    conj->addEquality(e3);

    // Check that the generated dot file for this conjunction is
    // the same as the gold standard input file.
    string testFile = dot_data + "testConjToDotStringTest1.in.dot";

    int node_id = 0;
    EXPECT_EQ(true, iegenlib::compareFileContentsToString(testFile,
              conj->toDotString(node_id)));
    delete conj;

}


// Test making a SparseConstraints object.
#pragma mark SparseConstraints
TEST_F(SetRelationTest, SparseConstraints) {
    //SparseConstraints sc();
    SparseConstraints sc;
    EXPECT_EQ("{  : FALSE }", sc.toString());

    // Add a conjunction to the sparse constraints object.
    Conjunction* conj1_copy = new Conjunction(*conj1);
    // It is necessary to convert the var terms
    // for tuple variables to TupleVarTerms.
    conj1_copy->substituteTupleDecl();
    sc.addConjunction(conj1_copy);
    EXPECT_EQ("{ [x, 3, 1, y] : __tv0 = 0 && __tv0 - __tv3 = 0 }",
            sc.toString());

    // Add another conjunction
    Conjunction* conj2_copy = new Conjunction(*conj2);
    conj2_copy->substituteTupleDecl();
    sc.addConjunction(conj2_copy);
    EXPECT_EQ("{ [x, y, 2, 0] : __tv0 - __tv1 = 0 && __tv0 >= 0 }"
              " union { [x, 3, 1, y] : __tv0 = 0 && __tv0 - __tv3 = 0 }",
              sc.toString());

}

// Test making a Set object.
#pragma mark Set
TEST_F(SetRelationTest, Set) {
    Set s(4);
    EXPECT_EQ("{ [tv0, tv1, tv2, tv3] }", s.toString());

    // Add a conjunction to the set object.
    Conjunction* conj1_copy = new Conjunction(*conj1);
    // It is necessary to convert the var terms
    // for tuple variables to TupleVarTerms.
    conj1_copy->substituteTupleDecl();
    s.addConjunction(conj1_copy);
    EXPECT_EQ("{ [x, 3, 1, y] : __tv0 = 0 && __tv0 - __tv3 = 0 }",
            s.toString());


    // Add another conjunction
    Conjunction* conj2_copy = new Conjunction(*conj2);
    conj2_copy->substituteTupleDecl();
    s.addConjunction(conj2_copy);
    EXPECT_EQ("{ [x, y, 2, 0] : __tv0 - __tv1 = 0 && __tv0 >= 0 }"
              " union { [x, 3, 1, y] : __tv0 = 0 && __tv0 - __tv3 = 0 }",
              s.toString());

}

// Test pretty printing a Set object
TEST_F(SetRelationTest, SetPrettyPrintString) {
    Set s(4);
    EXPECT_EQ("{ [tv0, tv1, tv2, tv3] }", s.toString());

    // Add a conjunction to the set object.
    Conjunction* conj1_copy = new Conjunction(*conj1);
    // It is necessary to convert the var terms
    // for tuple variables to TupleVarTerms.
    conj1_copy->substituteTupleDecl();
    s.addConjunction(conj1_copy);
    EXPECT_EQ("{ [x, 3, 1, y] : x = 0 && x - y = 0 }",
            s.prettyPrintString());


    // Add another conjunction
    Conjunction* conj2_copy = new Conjunction(*conj2);
    conj2_copy->substituteTupleDecl();
    s.addConjunction(conj2_copy);
    EXPECT_EQ("{ [x, y, 2, 0] : x - y = 0 && x >= 0 }"
              " union { [x, 3, 1, y] : x = 0 && x - y = 0 }",
              s.prettyPrintString());

}

// Test making a Relation object.
#pragma mark Relation
TEST_F(SetRelationTest, Relation) {
    Relation r( 3, 1);
    EXPECT_EQ("{ [tv0, tv1, tv2] -> [tv3] : FALSE }", r.toString());


    // Add a conjunction to the set object.
    // conjunction: {[x,3,1,y] : x = 0 && -x + y = 0 }
    Conjunction* conj1 = new Conjunction(4,3);   // inArity of 3
    TupleDecl tdecl1(4);
    tdecl1.setTupleElem(0,"x");
    tdecl1.setTupleElem(1,3);
    tdecl1.setTupleElem(2,1);
    tdecl1.setTupleElem(3,"y");
    conj1->setTupleDecl(tdecl1);
    conj1->addEquality(x.clone());
    conj1->addEquality(negx_plus_y.clone());
    Conjunction* conj1_copy = new Conjunction(*conj1);
    delete conj1;

    // It is necessary to convert the var terms
    // for tuple variables to TupleVarTerms.
    conj1_copy->substituteTupleDecl();
    r.addConjunction(conj1_copy);
    EXPECT_EQ("{ [x, 3, 1] -> [y] : __tv0 = 0 && __tv0 - __tv3 = 0 }",
            r.toString());

    // Add another conjunction
    // conjunction: {[x,y,2,0] : x = 0 && x - y = 0 }
    Conjunction* conj2 = new Conjunction(4,3);  // inArity of 3
    TupleDecl tdecl2(4);
    tdecl2.setTupleElem(0,"x");
    tdecl2.setTupleElem(1,"y");
    tdecl2.setTupleElem(2,2);
    tdecl2.setTupleElem(3,0);
    conj2->setTupleDecl(tdecl2);
    conj2->addInequality(x.clone());
    conj2->addEquality(x_minus_y.clone());
    Conjunction* conj2_copy = new Conjunction(*conj2);
    delete conj2;
    conj2_copy->substituteTupleDecl();
    r.addConjunction(conj2_copy);
    EXPECT_EQ("{ [x, y, 2] -> [0] : __tv0 - __tv1 = 0 && __tv0 >= 0 }"
              " union { [x, 3, 1] -> [y] : __tv0 = 0 && __tv0 - __tv3 = 0 }",
              r.toString());

    // Test the copy ctor
    Relation r2(r);
    EXPECT_EQ(r.toString(), r2.toString());

}

// Test pretty printing a Relation object
TEST_F(SetRelationTest, RelationPrettyPrintString) {
    Relation r( 3, 1);
    EXPECT_EQ("{ [tv0, tv1, tv2] -> [tv3] : FALSE }", r.toString());

    // Add a conjunction to the set object.
    Conjunction* conj1_copy = new Conjunction(*conj1r);
    // It is necessary to convert the var terms
    // for tuple variables to TupleVarTerms.
    conj1_copy->substituteTupleDecl();
    r.addConjunction(conj1_copy);
    EXPECT_EQ("{ [x, 3, 1] -> [y] : x = 0 && x - y = 0 }",
            r.prettyPrintString());


    // Add another conjunction
    Conjunction* conj2_copy = new Conjunction(*conj2r);
    conj2_copy->substituteTupleDecl();
    r.addConjunction(conj2_copy);
    EXPECT_EQ("{ [x, y, 2] -> [0] : x - y = 0 && x >= 0 }"
              " union { [x, 3, 1] -> [y] : x = 0 && x - y = 0 }",
              r.prettyPrintString());

    // Test the copy ctor
    Relation r2(r);
    EXPECT_EQ(r.prettyPrintString(), r2.prettyPrintString());
}

TEST_F(SetRelationTest, RelationWithUFCall) {
    Relation R_X_to_Xprime(2,2);
    Conjunction *c = new Conjunction(2+2,2);
    TupleDecl * tdecl = new TupleDecl(4);
    tdecl->setTupleElem(0,"k");
    tdecl->setTupleElem(1,"i");
    tdecl->setTupleElem(2,"k");
    tdecl->setTupleElem(3,"i'");
    c->setTupleDecl(*tdecl);
    delete tdecl;

    // Create the expression
    Exp* exp = new Exp();
    exp->addTerm(new VarTerm("i'"));
    UFCallTerm* uf_call = new UFCallTerm(-1, "sigma", 1);
    Exp *arg0 = new Exp();
    arg0->addTerm(new VarTerm("i"));
    uf_call->setParamExp(0,arg0);
    exp->addTerm(uf_call);

    // add the equality to the conjunction
    c->addEquality(exp);

    // add the conjunction to the relation
    R_X_to_Xprime.addConjunction(c);

    EXPECT_EQ("{ [k, i] -> [k, i'] : i' - sigma(i) = 0 }",
             R_X_to_Xprime.prettyPrintString());

}

#pragma mark SolveForFactor
TEST_F(SetRelationTest, SolveForFactor) {
    iegenlib::setCurrEnv();
    // Now set up an environment that defines an inverse for f.
    // Upon creation all expressions, conjunctions, sets, etc.
    // should use this environment until another one is constructed.
    iegenlib::appendCurrEnv("f",
        new Set("{[i]:0<=i &&i<G}"), new Set("{[i]:0<=i &&i<G}"), true,
        iegenlib::Monotonic_NONE);

    // Create the expression
    Exp* exp = new Exp();			// t - f(y) = 0
    exp->addTerm(new VarTerm("t"));
    UFCallTerm* uf_call = new UFCallTerm(-1, "f", 1);
    Exp *arg0 = new Exp();
    arg0->addTerm(new VarTerm("y"));
    uf_call->setParamExp(0,arg0);
    exp->addTerm(uf_call);

    Exp* result = exp->solveForFactor(new VarTerm("y"));
    EXPECT_TRUE(result);
    EXPECT_EQ("f_inv(t)", result->toString());
    delete exp;
    delete result;
}

#pragma mark SolveForFactorMultipleTerms
TEST_F(SetRelationTest, SolveForFactorMultipleTerms) {
    iegenlib::setCurrEnv();
    iegenlib::appendCurrEnv("f",
        new Set("{[i]:0<=i &&i<G}"), new Set("{[i]:0<=i &&i<G}"), false,
        iegenlib::Monotonic_NONE);

    // Create the expression t - 2 f(y) + 3 x - 7 __tv1 + 42 = 0
    Exp* exp = new Exp();
    exp->addTerm(new VarTerm("t"));         // t
    UFCallTerm* uf_call = new UFCallTerm(1, "f", 1);
    Exp *arg0 = new Exp();
    arg0->addTerm(new VarTerm("y"));
    uf_call->setParamExp(0,arg0);
    exp->addTerm(uf_call);                  // f(y)
    exp->addTerm(new VarTerm(3,"x"));       // 3 x
    exp->addTerm(new TupleVarTerm(-7,1));   // -7 __tv1
    exp->addTerm(new Term(42));             // 42

    Exp* result = exp->solveForFactor(new UFCallTerm(*uf_call));
    EXPECT_TRUE(result);
    EXPECT_EQ("7 __tv1 - t - 3 x - 42", result->toString());
    delete exp;
    delete result;
}


#pragma mark FindFunction
TEST_F(SetRelationTest, FindFunction) {
    // { [x,y] -> [s,t] : x = s && t = f(y) }
    iegenlib::setCurrEnv();
    Conjunction* conj = new Conjunction(4);
    TupleDecl * tdecl = new TupleDecl(4);
    tdecl->setTupleElem(0, "x");
    tdecl->setTupleElem(1, "y");
    tdecl->setTupleElem(2, "s");
    tdecl->setTupleElem(3, "t");
    conj->setTupleDecl(*tdecl);
    delete tdecl;
    Exp *exp = new Exp();		// x - s = 0
    exp->addTerm(new VarTerm("x"));
    exp->addTerm(new VarTerm(-1, "s"));
    conj->addEquality(exp);

    exp = new Exp();			// t - f(y) = 0
    exp->addTerm(new VarTerm("t"));
    UFCallTerm* uf_call = new UFCallTerm(-1, "f", 1);
    Exp *arg0 = new Exp();
    arg0->addTerm(new VarTerm("y"));
    uf_call->setParamExp(0,arg0);
    exp->addTerm(uf_call);
    conj->addEquality(exp);

    EXPECT_EQ("{ [x, y, s, t] : s - x = 0 && t - f(y) = 0 }", conj->toString());
    conj->substituteTupleDecl();

    // find x as a function of s and t
    exp = conj->findFunction(0, 2,3);
    EXPECT_TRUE(exp);
    EXPECT_EQ("__tv2", exp->toString());
    delete exp;

    // find s as a function of x and y
    exp = conj->findFunction(2, 0,1);
    EXPECT_TRUE(exp);
    EXPECT_EQ("__tv0", exp->toString());
    delete exp;

    // find t as a function of x and y
    exp = conj->findFunction(3, 0,1);
    EXPECT_TRUE(exp);
    EXPECT_EQ("f(__tv1)", exp->toString());
    delete exp;

    // find y as a function of s and t -- requires inverting f;
    // we haven't provided an inverse of f, so this should return null
    exp = conj->findFunction(1, 2,3);
    EXPECT_FALSE(exp);

    // Now set up an environment that defines an inverse for f.
    // Upon creation all expressions, conjunctions, sets, etc.
    // should use this environment until another one is constructed.
    iegenlib::appendCurrEnv("f",
        new Set("{[i]:0<=i &&i<G}"), new Set("{[i]:0<=i &&i<G}"), true,
        iegenlib::Monotonic_NONE);

    exp = conj->findFunction(1, 2,3);
    EXPECT_TRUE(exp);
    EXPECT_EQ("f_inv(__tv3)", exp->toString());

    delete exp;
    delete conj;
}


// Test that fails due to a bug in how expression is printed.
TEST_F(SetRelationTest, ExpressionSignBug){
    Conjunction* conj;
    Exp* exp;
    Relation* r1;

    // input: r1 = { [v] -> [w] : w=v+1 }
    conj = new Conjunction(2,1);
    TupleDecl * tdecl = new TupleDecl(2);
    tdecl->setTupleElem(0,"v");
    tdecl->setTupleElem(1,"w");
    conj->setTupleDecl(*tdecl);
    delete tdecl;
    exp = new Exp();    // w - v - 1 = 0
    exp->addTerm(new VarTerm("w"));
    exp->addTerm(new VarTerm(-1,"v"));
    exp->addTerm(new Term(-1));
    EXPECT_EQ("-v + w - 1", exp->toString());
    conj->addEquality(exp);
    EXPECT_EQ("{ [v] -> [w] : v - w + 1 = 0 }", conj->toString());
    conj->substituteTupleDecl();
    EXPECT_EQ("{ [v] -> [w] : __tv0 - __tv1 + 1 = 0 }", conj->toString());
    r1 = new Relation( 1, 1);
    r1->addConjunction(conj);
    EXPECT_EQ("{ [v] -> [w] : __tv0 - __tv1 + 1 = 0 }", r1->toString());
    delete r1;
}

// Test that we don't display 0 = 0 equality with toString method
// Example of some normalization we are already doing.
TEST_F(SetRelationTest, EmptyExpressionBug){
    std::string expStr = "{ [] : 0 = 0 && 0 = 0 }";
    Set *s = new Set(expStr);
    EXPECT_EQ("{  }", s->toString());
    delete s;

    {
        Set *s = new Set("{[a] : 0=0}");
        EXPECT_EQ("{ [a] }", s->toString());
        delete s;
    }
}


TEST_F(SetRelationTest, SRToDot){

    SparseConstraints sc;
    EXPECT_EQ("", sc.toDotString());

    Set ss(4);
    Conjunction* conj1_copy = new Conjunction(*conj1);
    conj1_copy->substituteTupleDecl();
    ss.addConjunction(conj1_copy);

    // Check that the generated dot file for this conjunction is
    // the same as the gold standard input file.
    string testFile = dot_data + "testSetToDotStringTest1.in.dot";
    EXPECT_EQ(true, iegenlib::compareFileContentsToString(testFile,
              ss.toDotString()));

    // Test Relation
    Relation rr( 3, 1);
    Conjunction* conj1_copy2 = new Conjunction(*conj1r);
    conj1_copy2->substituteTupleDecl();
    rr.addConjunction(conj1_copy2);


    // Check that the generated dot file for this conjunction is
    // the same as the gold standard input file.
    testFile = dot_data + "testRelToDotStringTest1.in.dot";
    EXPECT_EQ(true, iegenlib::compareFileContentsToString(testFile,
              rr.toDotString()));

    // Test Set
    Exp e1;
    Exp e2;

    UFCallTerm* uf_call_g = new UFCallTerm(7, "g", 1);
    Exp *g0 = new Exp();
    g0->addTerm(new TupleVarTerm(3, 0));
    uf_call_g->setParamExp(0,g0);

    e1.addTerm(new TupleVarTerm(16, 3));
    e1.addTerm(new VarTerm(10, "M"));
    e1.addTerm(new VarTerm(-2, "N"));
    UFCallTerm* uf_call_foo = new UFCallTerm(3, "foo", 2);
    Exp *arg1 = new Exp();
    arg1->addTerm(new VarTerm(5, "N"));
    uf_call_foo->setParamExp(0,arg1);
    Exp *arg2 = new Exp();
    arg2->addTerm(uf_call_g);
    uf_call_foo->setParamExp(1,arg2);
    e1.addTerm(uf_call_foo);
    e1.addTerm(new Term(8));

    uf_call_g = new UFCallTerm(7, "g", 1);
    Exp *g1 = new Exp();
    g1->addTerm(new TupleVarTerm(3, 0));
    uf_call_g->setParamExp(0,g1);

    e2.addTerm(new TupleVarTerm(16, 3));
    e2.addTerm(new VarTerm(10, "Q"));
    e2.addTerm(new VarTerm(-2, "Q"));
    uf_call_foo = new UFCallTerm(3, "foo", 2);
    Exp *arg3 = new Exp();
    arg3->addTerm(new VarTerm(5, "Q"));
    uf_call_foo->setParamExp(0,arg3);
    Exp *arg4 = new Exp();
    arg4->addTerm(uf_call_g);
    uf_call_foo->setParamExp(1,arg4);
    e2.addTerm(uf_call_foo);
    e2.addTerm(new Term(8));

    Set s(2);
    Conjunction *c1 = new Conjunction(2);
    Conjunction *c2 = new Conjunction(2);
    c1->addInequality(e1.clone());
    TupleDecl * tdecl1 = new TupleDecl(2);
    tdecl1->setTupleElem(0,"M");
    tdecl1->setTupleElem(1,"N");
    c1->setTupleDecl(*tdecl1);
    delete tdecl1;
    c2->addEquality(e2.clone());
    TupleDecl * tdecl2 = new TupleDecl(2);
    tdecl2->setTupleElem(0,1);
    tdecl2->setTupleElem(1,"Q");
    c2->setTupleDecl(*tdecl2);
    delete tdecl2;
    s.addConjunction(c2);
    s.addConjunction(c1);

    // Check that the generated dot file for this conjunction is
    // the same as the gold standard input file.
    testFile = dot_data + "testSetToDotStringTest2.in.dot";
    EXPECT_EQ(true, iegenlib::compareFileContentsToString(testFile,
              s.toDotString()));

    // Test Relation
    Relation r( 1, 1);
    c1 = new Conjunction(2,1);
    c2 = new Conjunction(2,1);
    c1->addInequality(e1.clone());
    TupleDecl * tdecl1r = new TupleDecl(2);
    tdecl1r->setTupleElem(0,"M");
    tdecl1r->setTupleElem(1,"N");
    c1->setTupleDecl(*tdecl1r);
    delete tdecl1r;
    c2->addEquality(e2.clone());
    TupleDecl * tdecl2r = new TupleDecl(2);
    tdecl2r->setTupleElem(0,1);
    tdecl2r->setTupleElem(1,"Q");
    c2->setTupleDecl(*tdecl2r);
    delete tdecl2r;
    r.addConjunction(new Conjunction(*c2));
    r.addConjunction(new Conjunction(*c1));
    delete c1;
    delete c2;

    // Check that the generated dot file for this conjunction is
    // the same as the gold standard input file.
    testFile = dot_data + "testRelToDotStringTest2.in.dot";
    EXPECT_EQ(true, iegenlib::compareFileContentsToString(testFile,
              r.toDotString()));
}


// Test composition of relations.
// Both relations are functions.
TEST_F(SetRelationTest, CompositionIdentity) {

    Conjunction* conj;
    Exp* exp;
    Relation* r1;
    Relation* r2;

    // input: r1 = { [v] -> [w] : w=v }
    conj = new Conjunction(2,1);
    TupleDecl * tdecl = new TupleDecl(2);
    tdecl->setTupleElem(0,"v");
    tdecl->setTupleElem(1,"w");
    conj->setTupleDecl(*tdecl);
    delete tdecl;
    exp = new Exp();    // w = v
    exp->addTerm(new VarTerm("w"));
    exp->addTerm(new VarTerm(-1,"v"));
    conj->addEquality(exp);
    conj->substituteTupleDecl();
    r1 = new Relation(1, 1);
    r1->addConjunction(conj);
    EXPECT_EQ("{ [v] -> [w] : __tv0 - __tv1 = 0 }", r1->toString());

    // input: r2 = { [x] -> [y] : y=x }
    conj = new Conjunction(2,1);
    tdecl = new TupleDecl(2);
    tdecl->setTupleElem(0,"x");
    tdecl->setTupleElem(1,"y");
    conj->setTupleDecl(*tdecl);
    delete tdecl;
    exp = new Exp();    // y = x
    exp->addTerm(new VarTerm("y"));
    exp->addTerm(new VarTerm(-1,"x"));
    conj->addEquality(exp);
    conj->substituteTupleDecl();
    r2 = new Relation(1, 1);
    r2->addConjunction(conj);
    EXPECT_EQ("{ [x] -> [y] : __tv0 - __tv1 = 0 }", r2->toString());

    // output: r1 compose r2 = { [x] -> [w] : __tv0 - __tv1 = 0 }
    Relation *composition = r1->Compose(r2);
    EXPECT_TRUE(composition != NULL);
    EXPECT_EQ("{ [x] -> [w] : __tv0 - __tv1 = 0 }", composition->toString());

    // cleanup
    delete r1;
    delete r2;
    delete composition;
}

// Test composition of relations.
// Both relations are functions.
// Want to break initial version that only works for identities.
// Did, but then we extended Composition.
TEST_F(SetRelationTest, CompositionBreakIdentityOnly) {

    Conjunction* conj;
    Exp* exp;
    Relation* r1;
    Relation* r2;
    TupleDecl* tdecl;

    // input: r1 = { [v] -> [w] : w=v+2 }
    conj = new Conjunction(2,1);
    tdecl = new TupleDecl(2);
    tdecl->setTupleElem(0,"v");
    tdecl->setTupleElem(1,"w");
    conj->setTupleDecl(*tdecl);
    delete tdecl;
    exp = new Exp();    // w - v - 2 = 0
    exp->addTerm(new VarTerm("w"));
    exp->addTerm(new VarTerm(-1,"v"));
    exp->addTerm(new Term(-2));
    conj->addEquality(exp);
    conj->substituteTupleDecl();
    r1 = new Relation( 1, 1);
    r1->addConjunction(conj);
    EXPECT_EQ("{ [v] -> [w] : __tv0 - __tv1 + 2 = 0 }", r1->toString());

    // input: r2 = { [x] -> [y] : y = x + 7 }
    conj = new Conjunction(2,1);
    tdecl = new TupleDecl(2);
    tdecl->setTupleElem(0,"x");
    tdecl->setTupleElem(1,"y");
    conj->setTupleDecl(*tdecl);
    delete tdecl;
    exp = new Exp();    // y - x - 7 = 0
    exp->addTerm(new VarTerm("y"));
    exp->addTerm(new VarTerm(-1,"x"));
    exp->addTerm(new Term(-7));
    conj->addEquality(exp);
    conj->substituteTupleDecl();
    r2 = new Relation( 1, 1);
    r2->addConjunction(conj);
    EXPECT_EQ("{ [x] -> [y] : __tv0 - __tv1 + 7 = 0 }", r2->toString());

    // output: r1 compose r2 = { [x] -> [w] : w = x + 9 }
    Relation *composition = r1->Compose(r2);
    EXPECT_TRUE(composition != NULL);
    EXPECT_EQ("{ [x] -> [w] : __tv0 - __tv1 + 9 = 0 }",
        composition->toString());

    // cleanup
    delete r1;
    delete r2;
    delete composition;
}

// Test composition of relations.
// Both relations are function inverses.
TEST_F(SetRelationTest, CompositionInverses) {

    Conjunction* conj;
    Exp* exp;
    Relation* r1;
    Relation* r2;
    TupleDecl* tdecl;

    // input: r1 = { [v] -> [w] : v=3w+2 }
    conj = new Conjunction(2,1);
    tdecl = new TupleDecl(2);
    tdecl->setTupleElem(0,"v");
    tdecl->setTupleElem(1,"w");
    conj->setTupleDecl(*tdecl);
    delete tdecl;
    exp = new Exp();    // -3w + v - 2 = 0
    exp->addTerm(new VarTerm(-3,"w"));
    exp->addTerm(new VarTerm("v"));
    exp->addTerm(new Term(-2));
    conj->addEquality(exp);
    conj->substituteTupleDecl();
    r1 = new Relation( 1, 1);
    r1->addConjunction(conj);
    EXPECT_EQ("{ [v] -> [w] : __tv0 - 3 __tv1 - 2 = 0 }", r1->toString());

    // input: r2 = { [x] -> [y] : x = 2y + 7 }
    conj = new Conjunction(2,1);
    tdecl = new TupleDecl(2);
    tdecl->setTupleElem(0,"x");
    tdecl->setTupleElem(1,"y");
    conj->setTupleDecl(*tdecl);
    delete tdecl;
    exp = new Exp();    // x - 2y - 7 = 0
    exp->addTerm(new VarTerm(-2,"y"));
    exp->addTerm(new VarTerm("x"));
    exp->addTerm(new Term(-7));
    conj->addEquality(exp);
    conj->substituteTupleDecl();
    r2 = new Relation( 1, 1);
    r2->addConjunction(conj);
    EXPECT_EQ("{ [x] -> [y] : __tv0 - 2 __tv1 - 7 = 0 }", r2->toString());

    // y=v, v=3w+2, x=2y+7 ==> x=6w+11
    // output: r1 compose r2 = { [x] -> [w] : x = 6 w + 11 }
    Relation *composition = r1->Compose(r2);
    EXPECT_TRUE(composition != NULL);
    EXPECT_EQ("{ [x] -> [w] : __tv0 - 6 __tv1 - 11 = 0 }",
        composition->toString());

    // cleanup
    delete r1;
    delete r2;
    delete composition;
}

// Test composition of relations.
// Both relations are functions.
#pragma mark CompositionVariousArities
TEST_F(SetRelationTest, CompositionVariousArities) {

    Conjunction* conj;
    Exp* exp;
    Relation* r1;
    Relation* r2;
    TupleDecl* tdecl;

    // input: r1 = { [v] -> [w, t] : w=v+2 && t=v }
    conj = new Conjunction(3,1);
    tdecl = new TupleDecl(3);
    tdecl->setTupleElem(0,"v");
    tdecl->setTupleElem(1,"w");
    tdecl->setTupleElem(2,"t");
    conj->setTupleDecl(*tdecl);
    delete tdecl;
    exp = new Exp();    // w - v - 2 = 0
    exp->addTerm(new VarTerm("w"));
    exp->addTerm(new VarTerm(-1,"v"));
    exp->addTerm(new Term(-2));
    conj->addEquality(exp);
    exp = new Exp();    // t - v = 0
    exp->addTerm(new VarTerm("t"));
    exp->addTerm(new VarTerm(-1,"v"));
    conj->addEquality(exp);
    conj->substituteTupleDecl();
    r1 = new Relation( 1, 2);
    r1->addConjunction(conj);
    EXPECT_EQ("{ [v] -> [w, t] : __tv0 - __tv2 = 0 "
              "&& __tv0 - __tv1 + 2 = 0 }", r1->toString());

    // input: r2 = { [x,z,r] -> [y] : y = x + z - r - 7 }
    conj = new Conjunction(4,3);
    tdecl = new TupleDecl(4);
    tdecl->setTupleElem(0,"x");
    tdecl->setTupleElem(1,"z");
    tdecl->setTupleElem(2,"r");
    tdecl->setTupleElem(3,"y");
    conj->setTupleDecl(*tdecl);
    delete tdecl;
    exp = new Exp();    // y - x - z + r + 7 = 0
    exp->addTerm(new VarTerm("y"));
    exp->addTerm(new VarTerm(-1,"x"));
    exp->addTerm(new VarTerm(-1,"z"));
    exp->addTerm(new VarTerm("r"));
    exp->addTerm(new Term(7));
    conj->addEquality(exp);
    conj->substituteTupleDecl();
    r2 = new Relation( 3, 1);
    r2->addConjunction(conj);
    EXPECT_EQ("{ [x, z, r] -> [y] : __tv0 + __tv1 - __tv2 - __tv3 - 7 = 0 }",
        r2->toString());

    // output: r1 compose r2 = { [x,z,r] -> [w,t] : w = x+z-r-5 && t = x+z-r-7  }
    Relation *composition = r1->Compose(r2);
    EXPECT_TRUE(composition != NULL);
    EXPECT_EQ("{ [x, z, r] -> [w, t] : __tv0 + __tv1 - __tv2 - __tv3 - 5 = 0 "
              "&& __tv0 + __tv1 - __tv2 - __tv4 - 7 = 0 }",
              composition->toString());

    // cleanup
    delete r1;
    delete r2;
    delete composition;
}

// Test composition of relations.
// Both relations are functions.
TEST_F(SetRelationTest, ComposeNeedsRenaming) {

    Relation* r1 = new Relation("{ [v,s] -> [w, t] : w=v+2 && t=s }");
    Relation* r2
        = new Relation("{ [x,z,r] -> [y,i] : y = x + z - r - 7 && i = r+2 }");

    Relation* result = r1->Compose(r2);
    Relation* expected
        = new Relation("{ [x,z,r] -> [w,t]: w=x+z-r-5 && t=r+2 }");
    EXPECT_EQ(expected->toString(), result->toString());

    delete r1;
    delete r2;
    delete result;
    delete expected;
}

// Test composition of relations with uninterpreted function calls.
// Both relations are functions.
#pragma mark ComposeWithUFC
TEST_F(SetRelationTest, ComposeWithUFC) {
    Relation* r1 = new Relation("{ [v,s] -> [w, t] : w=v+2 && t=f(s) }");
    Relation* r2
        = new Relation("{ [x,z,r] -> [y,i] : y = x + z - r - 7 && i = r+2 }");

    Relation* result = r1->Compose(r2);
    Relation* expected
        = new Relation("{ [x,z,r] -> [w,t]: w=x+z-r-5 && t=f(r+2) }");
    EXPECT_EQ(expected->toString(), result->toString());

    delete r1;
    delete r2;
    delete result;
    delete expected;
}

// Test composition of relations with uninterpreted function calls.
// Both relations are functions.
#pragma mark ComposeWithUFCNeedsInverse
TEST_F(SetRelationTest, ComposeWithUFCNeedsInverse) {
    iegenlib::setCurrEnv();
    // Now set up an environment that defines an inverse for f.
    // Upon creation all expressions, conjunctions, sets, etc.
    // should use this environment until another one is constructed.
    iegenlib::appendCurrEnv("f",
        new Set("{[i]:0<=i &&i<G}"), new Set("{[i]:0<=i &&i<G}"), true,
        iegenlib::Monotonic_NONE);

    Relation* r1 = new Relation("{ [v,s] -> [w, t] : w=g(v+42) && s = f(t) }");
    Relation* r2
        = new Relation("{ [x,z,r] -> [y,i] : y = x + z - r - 7 && i = r+2 }");

    // Do the compose
    Relation* result = r1->Compose(r2);
    Relation* expected
        = new Relation("{ [x,z,r] -> [w,t]: w=g(x+z-r+35) && t=f_inv(r+2) }");
    // FIXME Barbara: the below comparison should match but doesn't.  This is
    // because the results are equivalent but have not been normalized.
    // We should talk about the normalization needed here.  Comes after you do
    // your substitution of UF calls back in.  Want to solve for w and t
    // if possible and if not solve for x, z, and r.  Tricky, what to remove.
    //EXPECT_EQ(expected->toString(), result->toString());
    delete expected;
    expected = new Relation("{ [x,z,r] -> [w,t]: w=g(x+z-r+35) && r+2=f(t) }");
    EXPECT_EQ(expected->toString(), result->toString());

    delete r1;
    delete r2;
    delete result;
    delete expected;

}

// Test composition of relations.
// One relation is a function and the other relation is a function inverse.
TEST_F(SetRelationTest, CompositionCombo) {

    Conjunction* conj;
    Exp* exp;
    Relation* r1;
    Relation* r2;
    TupleDecl* tdecl;

    // input: r1 = { [v] -> [w] : v=3w+2 } is a function inverse
    conj = new Conjunction(2,1);
    tdecl = new TupleDecl(2);
    tdecl->setTupleElem(0,"v");
    tdecl->setTupleElem(1,"w");
    conj->setTupleDecl(*tdecl);
    delete tdecl;
    exp = new Exp();    // -3w + v - 2 = 0
    exp->addTerm(new VarTerm(-3,"w"));
    exp->addTerm(new VarTerm("v"));
    exp->addTerm(new Term(-2));
    conj->addEquality(exp);
    conj->substituteTupleDecl();
    r1 = new Relation( 1, 1);
    r1->addConjunction(conj);
    EXPECT_EQ("{ [v] -> [w] : __tv0 - 3 __tv1 - 2 = 0 }", r1->toString());

    // input: r2 = { [x] -> [y] : y = 2 x + 7 } is a function
    conj = new Conjunction(2,1);
    tdecl = new TupleDecl(2);
    tdecl->setTupleElem(0,"x");
    tdecl->setTupleElem(1,"y");
    conj->setTupleDecl(*tdecl);
    delete tdecl;
    exp = new Exp();    // y - 2 x - 7 = 0
    exp->addTerm(new VarTerm("y"));
    exp->addTerm(new VarTerm(-2,"x"));
    exp->addTerm(new Term(-7));
    conj->addEquality(exp);
    conj->substituteTupleDecl();
    r2 = new Relation(1, 1);
    r2->addConjunction(conj);
    EXPECT_EQ("{ [x] -> [y] : 2 __tv0 - __tv1 + 7 = 0 }", r2->toString());

    // input: r1 = { [v] -> [w] : v=3 w+2 } is a function inverse
    // input: r2 = { [x] -> [y] : y = 2 x + 7 } is a function
    // v=y, 2x+7=3w+2, FIXME: we don't have closure.  What does this mean?
    // output: r1 compose r2 = { [x] -> [w] : 2x = 3w - 5 }
    //Relation *composition = r1->Compose(r2);
    //EXPECT_TRUE(composition != NULL);
    // FIXME: should actually implement this
    //EXPECT_EQ("{ [x] -> [w] : 2 __tv0 - 3 __tv1 + 5 = 0 }",
    //    composition->toString());

    // input: r2 = { [x] -> [y] : y = 2 x + 7 } is a function
    // input: r1 = { [v] -> [w] : v=3 w+2 } is a function inverse
    // FIXME: we can't do this one because neither function has an inverse
    // if they did, then they wouldn't fall to this case.  this case is only
    // relevant when we have UFcalls.  This is because our solve can solve
    // either way.  Could this simplify our algorithm?
    // output: r2 compose r1 = { [x] -> [w] : 2x = 3w - 5 }
    //Relation *composition = r2->Compose(r1);
    //EXPECT_TRUE(composition != NULL);
    // FIXME: this should throw an exception
    //EXPECT_EQ("{ [x] -> [w] : 2 __tv0 - 3 __tv1 + 5 = 0 }",
    //    composition->toString());

    // cleanup
    delete r1;
    delete r2;
}

TEST_F(SetRelationTest, CompositionOneFunctionWithConstraints) {
    Relation* r1 = new Relation("{ [v,s] -> [w, s] : w=v+2  }");
    Relation* r2
        = new Relation("{[x,z] -> [x,z]}");

    Relation* result = r1->Compose(r2);
    Relation* expected
        = new Relation("{ [x,z] -> [w,s]: w=x+2 && z = s }");
    EXPECT_EQ(expected->toString(), result->toString());

    delete r1;
    delete r2;
    delete result;
    delete expected;

    r1 = new Relation("{ [v,s] -> [v,s]}");
    r2 = new Relation("{[x,z] -> [y,i] : i=z+2 && y=x-2}");

    result = r1->Compose(r2);
    expected = new Relation("{ [x,z] -> [v,s]: v=x-2 && s=z+2 }");
    EXPECT_EQ(expected->toString(), result->toString());

    delete r1;
    delete r2;
    delete result;
    delete expected;

}

// Test composition of relations.
// Both relations are functions and both have some other constraints.
TEST_F(SetRelationTest, CompositionBothFunctionsWithConstraints) {

    Conjunction* conj;
    Exp* exp;
    Relation* r1;
    Relation* r2;
    TupleDecl* tdecl;

    // input: r1 = { [v] -> [w] : w=v && w>=0 && w-v>3}
    conj = new Conjunction(2,1);
    tdecl = new TupleDecl(2);
    tdecl->setTupleElem(0,"v");
    tdecl->setTupleElem(1,"w");
    conj->setTupleDecl(*tdecl);
    delete tdecl;

    exp = new Exp();    // w = v
    exp->addTerm(new VarTerm("w"));
    exp->addTerm(new VarTerm(-1,"v"));
    conj->addEquality(exp);

    exp = new Exp();    // w >= 0
    exp->addTerm(new VarTerm("w"));
    conj->addInequality(exp);

    exp = new Exp();    // w-v>3
    exp->addTerm(new VarTerm("w"));
    exp->addTerm(new VarTerm(-1,"v"));
    exp->addTerm(new Term(-4));
    conj->addInequality(exp);

    conj->substituteTupleDecl();
    r1 = new Relation(1, 1);
    r1->addConjunction(conj);

    // input: r2 = { [x] -> [y] : y=x && x>=7 && y<N}
    conj = new Conjunction(2,1);
    tdecl = new TupleDecl(2);
    tdecl->setTupleElem(0,"x");
    tdecl->setTupleElem(1,"y");
    conj->setTupleDecl(*tdecl);
    delete tdecl;
    exp = new Exp();    // y = x
    exp->addTerm(new VarTerm("y"));
    exp->addTerm(new VarTerm(-1,"x"));
    conj->addEquality(exp);
    conj->substituteTupleDecl();
    r2 = new Relation( 1, 1);
    r2->addConjunction(conj);

    // output: r1 compose r2 = { [x] -> [w] : __tv0 - __tv1 = 0 }

    // cleanup
    delete r1;
    delete r2;
}


TEST_F(SetRelationTest, ParseTest1) {
    Conjunction* conj = new Conjunction(0);
    std::list<Conjunction*>* conlist = new std::list<Conjunction*>();
    conlist->push_back(conj);
    std::list<Conjunction*>::iterator it=conlist->begin();
    std::list<Conjunction*>::iterator end=conlist->end();
    Set* set = new Set((*it)->arity());
    for (; it!=end; ++it) {
       set->addConjunction(*it);
    }

    EXPECT_EQ("{  }", set->toString());
    delete set;
    delete conlist;
}

#pragma mark ComposeWithConstants
TEST_F(SetRelationTest, ComposeWithConstants) {
    Relation *r1 = new Relation("{[tstep,i]->[accessRelation1]: "
                                "accessRelation1=i}");
    Relation *r2 = new Relation("{[0,tstep0,1,i0,0]->[tstep0,i0]}");
    Relation *result = r1->Compose(r2);
    EXPECT_TRUE(result);
    // FIXME Barbara: if we put the below two in as expected sets,
    // then they should end up equivalent.  Normalization needs
    // to push constants into tuple declaration.
    EXPECT_EQ("{ [0, tstep0, 1, i0, 0] -> [accessRelation1] : "
            "__tv3 - __tv5 = 0 }",
           result->toString());
    //EXPECT_EQ("{ [c_0, tstep0, c_1, i0, c_0] -> [accessRelation1] : "
    //    "__tv0 = 0 && __tv4 = 0 && __tv2 - 1 = 0 && __tv3 - __tv5 = 0 }",
    //        result->toString());
    delete result;
    delete r2;
    delete r1;

    r1 = new Relation("{[sigma_in]->[sigma_out]: sigma_out=sigma(sigma_in)}");
    r2 = new Relation("{[0,tstep0,2,ii0,0]->[accessRelation32]: "
                      "accessRelation32=inter2(ii0)}");
    result = r1->Compose(r2);
    EXPECT_TRUE(result);
    // FIXME Barbara: if we put the below two in as expected sets,
    // then they should end up equivalent.  Normalization needs
    // to push constants into tuple declaration.
    EXPECT_EQ("{ [0, tstep0, 2, ii0, 0] -> [sigma_out] : "
            "__tv5 - sigma(inter2(__tv3)) = 0 }",
            result->toString());
//    EXPECT_EQ("{ [c_0, tstep0, c_2, ii0, c_0] -> [sigma_out] : __tv0 = 0 "
//        "&& __tv4 = 0 && __tv2 - 2 = 0 && __tv5 - sigma(inter2(__tv3)) = 0 }",
//            result->toString());
    delete result;
    delete r2;
    delete r1;
}

#pragma mark CheckDupTupleVars
TEST_F(SetRelationTest, CheckDupTupleVars) {
    Relation *r = new Relation("{[0,i,0]->[0,b,0,r,2,i,0] : "
                            "r-row(i)=0 and b-cb(i)=0}");
    EXPECT_EQ("{ [0, i, 0] -> [0, b, 0, r, 2, i, 0] : "
        "__tv1 - __tv8 = 0 "
        "&& __tv4 - cb(__tv1) = 0 "
        "&& __tv6 - row(__tv1) = 0 "
        "}", r->toString());

    const Conjunction *conj = *(r->conjunctionBegin());
    Exp *func = conj->findFunction(1, 3, 9);
    EXPECT_TRUE(func);
    EXPECT_EQ("__tv8", func->toString());
    delete func;
    delete r;

//    Relation *s = new Relation("{ [time, tri]->[0, time, 1, tri, 0] }");
//    EXPECT_EQ(s->prettyPrintString(), "{ [time, tri]->[0, time, 1, tri, 0] }");
//    delete s;
}

#pragma mark FindConstantFunctions
TEST_F(SetRelationTest, FindConstantFunctions) {
    Relation *r = new Relation("{[0,i,0]->[0,b,0,r,2,i,0] : "
                            "r-row(i)=0 and b-cb(i)=0}");

    // pointer to first conjunction
    const Conjunction *conj = *(r->conjunctionBegin());

    // check that we can find constant functions
    Exp *func = conj->findFunction(0, 3, 9);
    EXPECT_TRUE(func);
    EXPECT_EQ("0", func->toString());
    delete func;

    func = conj->findFunction(7, 0, 2);
    EXPECT_TRUE(func);
    EXPECT_EQ("2", func->toString());
    delete func;

    delete r;
}

#pragma mark ApplySpMV
// Copied some of the test cases from the old set_relation_test_spmv.cc file.
TEST_F(SetRelationTest, ApplySpMV) {

    Set *s = new Set("{[i] : nnz-i>0 and i>=0}");
    Relation *r = new Relation("{[i]->[0,i,0] }");
    Set *expected = new Set("{[0,i,0] : nnz-i>0 and i>=0}");
    Set *result = r->Apply(s);
    EXPECT_TRUE(result);
    //EXPECT_EQ("{ [c_0, i, c_0] : __tv0 = 0 && __tv2 = 0 && __tv1 >= 0 "
    //          "&& -__tv1 + nnz - 1 >= 0 }", result->toString() );
    // FIXME Barbara: below should work once normalize is going.
    //       Above should break. Should expect 0,i,0 in result, so just modify
    //       above string and uncomment the below.
    EXPECT_EQ(expected->toString(), result->toString());
    delete expected;
    delete result;
    delete r;
    delete s;

    s = new Set("{[0,i0,0] : nnz-i0>0 and i0>=0}");
    r = new Relation("{[0,i,0]->[0,b,0,r,2,i,0] : r-row(i)=0 and b-cb(i)=0}");
    expected = new Set("{[0,b,0,r,2,i,0] : r-row(i)=0 and b-cb(i)=0 "
                       "and nnz-i>0 and i>=0}");
    result = r->Apply(s);
    EXPECT_TRUE(result);
    //EXPECT_EQ("{ [c_0, b, c_0, r, c_2, i, c_0] : c_0 = 0 && c_0 = 0 "
    //            "&& c_0 = 0 && b - cb(i) = 0 && r - row(i) = 0 "
    //            "&& c_2 - 2 = 0 && i >= 0 && -i + nnz - 1 >= 0 }",
    //            result->prettyPrintString() );
    // FIXME Barbara: below should work once normalize is going.
    //       Above should break. Should expect 0,i,0 in result, so just modify
    //       above string and uncomment the below.
    EXPECT_EQ(expected->prettyPrintString(), result->prettyPrintString());
    EXPECT_EQ(expected->toString(), result->toString());
    delete expected;
    delete result;
    delete r;
    delete s;


    s = new Set("{[0,b,0,r,0,i,0] : r-row(i)=0 and b-cb(i)=0 and nnz-i>0 "
                "and i>=0}");
    r = new Relation("{[0,b,0,r,0,i,0]->[b,r,i] }");
    expected = new Set("{[b,r,i] : r-row(i)=0 and b-cb(i)=0 and "
                       "nnz-i>0 and i>=0}");
    result = r->Apply(s);
    EXPECT_TRUE(result);
    EXPECT_EQ("{ [b, r, i] : __tv0 - cb(__tv2) = 0 && __tv1 - row(__tv2) = 0 "
                "&& __tv2 >= 0 && -__tv2 + nnz - 1 >= 0 }",
                result->toString() );
    // FIXME Barbara: below should work once normalize is going.
    //       Above should break. Should expect 0,i,0 in result, so just modify
    //       above string and uncomment the below.
    //EXPECT_EQ(expected->toString(), result->toString());
    delete expected;
    delete result;
    delete r;
    delete s;
}


#pragma mark Union
// Test Union of relations
TEST_F(SetRelationTest, Union) {
    Set *s1 = new Set("{[a,1]: a = a + 2}");
    Set *s2 = new Set("{[b,1]: b = 3}");
    Set *resultSet = s1->Union(s2);
    EXPECT_EQ("{ [b, 1] : __tv0 - 3 = 0 }",
              resultSet->toString());
    delete resultSet;
    delete s1;
    delete s2;

    Set *s3 = new Set("{[a,b,c,d]: b = d}");
    Set *s4 = new Set("{[p,q,r,s]: p > r}");
    Set *resultSet2 = s3->Union(s4);
    EXPECT_EQ("{ [p, q, r, s] : __tv0 - __tv2 - 1 >= 0 }"
              " union { [a, b, c, d] : __tv1 - __tv3 = 0 }",
              resultSet2->toString());
    delete resultSet2;
    delete s3;
    delete s4;

    Set *s5 = new Set("{[1,a,3,b,4,c,1]: a = a + 1}");
    EXPECT_EQ("{ [tv0, tv1, tv2, tv3, tv4, tv5, tv6] : FALSE }",
            s5->toString());
    Set *s6 = new Set("{[x,t,6,1,3,5,1]: x = x + 1}");
    EXPECT_EQ("{ [tv0, tv1, tv2, tv3, tv4, tv5, tv6] : FALSE }",
            s6->toString());
    Set *resultSet3 = s5->Union(s6);
    EXPECT_EQ("{ [tv0, tv1, tv2, tv3, tv4, tv5, tv6] : FALSE }",
              resultSet3->toString());
    EXPECT_EQ("{ [tv0, tv1, tv2, tv3, tv4, tv5, tv6] : FALSE }",
              resultSet3->prettyPrintString());
    delete resultSet3;
    delete s5;
    delete s6;

    Relation *r1 = new Relation("{[a,b]->[u,v]: b = v}");
    Relation *r2 = new Relation("{[c,d]->[x,y]: y < c}");
    Relation *resultRelation = r1->Union(r2);
    EXPECT_EQ("{ [c, d] -> [x, y] : __tv0 - __tv3 - 1 >= 0 }"
              " union { [a, b] -> [u, v] : __tv1 - __tv3 = 0 }",
              resultRelation->toString());
    delete resultRelation;
    delete r1;
    delete r2;

    Relation *r3 = new Relation("{[]->[u,v,b]: u = b}");
    Relation *r4 = new Relation("{[]->[u,v,a]: a = 0}");
    Relation *resultRelation2 = r3->Union(r4);
    EXPECT_EQ("{ [u, v, a] : __tv2 = 0 }"
              " union { [u, v, b] : __tv0 - __tv2 = 0 }",
              resultRelation2->toString());
    delete resultRelation2;
    delete r3;
    delete r4;

    Relation *r5 = new Relation("{[99,1,2]->[1,2,1]: 0 = 0}");
    Relation *r6 = new Relation("{[1,2,3]->[1,5,3]: 1 = 0}");
    Relation *resultRelation3 = r5->Union(r6);
    EXPECT_EQ("{ [99, 1, 2] -> [1, 2, 1] }",
              resultRelation3->toString());
    delete resultRelation3;
    delete r5;
    delete r6;
}

#pragma mark Inverse
// Test Inverse of relations
TEST_F(SetRelationTest, Inverse) {
    Relation *r1 = new Relation("{[a,x,y]->[u,v,b]: u = b}");
    Relation *resultRelation1 = r1->Inverse();
    EXPECT_EQ("{ [u, v, b] -> [a, x, y] : __tv0 - __tv2 = 0 }",
              resultRelation1->toString());
    delete resultRelation1;
    delete r1;


    Relation *r2 = new Relation("{[p,q,r,1]->[s,t]: s = t && p = 7}");
    Relation *resultRelation2 = r2->Inverse();
    EXPECT_EQ("{ [s, t] -> [p, q, r, 1] : __tv0 - __tv1 = 0 && __tv2 - 7 = 0 }",
              resultRelation2->toString());

    delete resultRelation2;
    delete r2;

    Relation *r3 = new Relation("{[1,2,3,4]->[x,y]: x = y}");
    Relation *resultRelation3 = r3->Inverse();
    EXPECT_EQ("{ [x, y] -> [1, 2, 3, 4] : __tv0 - __tv1 = 0 }",
              resultRelation3->toString());

    delete resultRelation3;
    delete r3;

    Relation *r4 = new Relation("{[3,a,1,b,4,c]->[z]: a = b}");
    Relation *resultRelation4 = r4->Inverse();
    EXPECT_EQ("{ [z] -> [3, a, 1, b, 4, c] : __tv2 - __tv4 = 0 }",
              resultRelation4->toString());

    delete resultRelation4;
    delete r4;

    Relation *r5 = new Relation("{[0,1,0]->[1,0,1]: 0 = 0}");
    Relation *resultRelation5 = r5->Inverse();
    EXPECT_EQ("{ [1, 0, 1] -> [0, 1, 0] }",
              resultRelation5->toString());

    delete resultRelation5;
    delete r5;
}

#pragma mark ComposeWithInnerConstants
TEST_F(SetRelationTest, ComposeWithInnerConstants) {
    // Constants align.
    Relation *r1 = new Relation("{[1,k]->[1,k]}");
    Relation *r2 = new Relation("{[m]->[1,w] : w = m + 7}");
    Relation *result = r1->Compose(r2);
    Relation *expected = new Relation("{ [m] -> [1, k] : k = m + 7}");
    EXPECT_TRUE(result);
    EXPECT_EQ(expected->toString(), result->toString());

    delete expected;
    delete result;
    delete r2;
    delete r1;

    // Empty relation as result.
    r1 = new Relation("{[3,k]->[3,k]}");
    r2 = new Relation("{[m]->[1,w] : w = m + 7}");
    result = r1->Compose(r2);
    EXPECT_TRUE(result);
    EXPECT_EQ("{ [tv0] -> [tv1, tv2] : FALSE }", result->toString());
    delete result;
    delete r2;
    delete r1;

    // FIXME Barbara: below are some simple examples where
    // the expected could have been put in without constants in
    // tuple declarations and the result should still match

    // both functions, rhs var is constant
    r1 = new Relation("{[i,j] -> [k] : k=i}");
    r2 = new Relation("{[m]->[3,p] : p=m-7} ");
    result = r1->Compose(r2);
    expected = new Relation("{ [m] -> [3] }");
    EXPECT_TRUE(result);
    EXPECT_EQ(expected->toString(), result->toString());
    delete expected;
    delete result;
    delete r2;
    delete r1;

    // both functions, lhs var is constant
    r1 = new Relation("{[3,j] -> [k] : k=j}");
    r2 = new Relation("{[m]->[v,p] : v=m && p=m-7} ");
    result = r1->Compose(r2);
    expected = new Relation("{ [m] -> [k] : k=m-7 && m=3}");
    EXPECT_TRUE(result);
    // FIXME Barbara: just plain broken due to normalization issues
    //EXPECT_EQ(expected->toString(), result->toString());
    delete expected;
    delete result;
    delete r2;
    delete r1;

    // both inverse functions, rhs var is constant
    r1 = new Relation("{[i,j] -> [k] : f(k)=i && j=g(k+3)}");
    r2 = new Relation("{[m]->[3,p] : m=h(p)} ");
    result = r1->Compose(r2);
    expected = new Relation("{ [m] -> [k] : m=h(g(k+3)) && f(k)=3}");
    EXPECT_TRUE(result);
    EXPECT_EQ(expected->toString(), result->toString());
    delete expected;
    delete result;
    delete r2;
    delete r1;

    // both inverse functions, lhs var is constant
    r1 = new Relation("{[3,j] -> [k] : j=g(k+3)}");
    r2 = new Relation("{[m]->[i,p] : m=h(p+i)} ");
    result = r1->Compose(r2);
    expected = new Relation("{ [m] -> [k] : m=h(3+g(k+3))}");
    EXPECT_TRUE(result);
    EXPECT_EQ(expected->toString(), result->toString());
    delete expected;
    delete result;
    delete r2;
    delete r1;
}


#pragma mark ComposeWithUnions
TEST_F(SetRelationTest, ComposeWithUnions) {
    Relation *r1 = new Relation("{[1,k]->[1,k]} union {[3,k]->[3,k]}");
    Relation *r2 = new Relation("{[m]->[1,w] : w = m + 7}");
    Relation *result = r1->Compose(r2);
/*
    Relation *expected = new Relation("{ [m] -> [c_1, k] : c_1=1 && k=m+7}");
    EXPECT_TRUE(result);
    EXPECT_EQ(expected->toString(), result->toString());
FIXME Barbara: that same constants issue
*/
    Relation *expected = new Relation("{ [m] -> [1, k] : k = m + 7}");
    EXPECT_TRUE(result);
    EXPECT_EQ(expected->toString(), result->toString());

    delete expected;
    delete result;
    delete r2;
    delete r1;

    r1 = new Relation("{[0,tstep,1,i,0]->[sigma_out]: sigma_out=sigma(i)}");
    r2 = new Relation("{[0,s,1,i,0]->[0,s,1,i',0]: i'=sigma_inv(i)} "
                    "union {[0,s,0,i,0]->[0,s,0,i,0]: 0=i} "
                    "union {[0,s,2,i,0]->[0,s,2,i,0]} "
                    "union {[0,s,3,i,0]->[0,s,3,i',0]: i'=sigma_inv(i)}");
    result = r1->Compose(r2);
    EXPECT_TRUE(result);
/*
    EXPECT_EQ("{ [c_0, s, c_1, i, c_0] -> [sigma_out] : __tv0 = 0 && __tv4 = 0 "
        "&& __tv2 - 1 = 0 && __tv5 - sigma(sigma_inv(__tv3)) = 0 }",
        result->toString());
 FIXME Barbara: that same constants issue
*/
    EXPECT_EQ("{ [0, s, 1, i, 0] -> [sigma_out] : "
              "__tv5 - sigma(sigma_inv(__tv3)) = 0 }",
              result->toString());

    delete result;
    delete r2;
    delete r1;
}

#pragma mark ComposeWithOtherConstraints
TEST_F(SetRelationTest, ComposeWithOtherConstraints) {

    // lhs = { v -> z : z = F1(v) && C1 }
    // ex: F1() is identity
    Relation *r1 = new Relation("{[j,k]->[i,k] : i=j && k >= N}");

    // rhs = { x -> y : y = F2(x) && C2 }
    // ex: [t,w] = F2( [m] ) = [m,m+7]
    Relation *r2 = new Relation("{[m]->[t,w] : t=m && w = m + 7 "
                                "&& w>=4 && m+4-N>=1}");

    // lhs compose rhs = { x -> z : z=F1(F2(x)) && C1[v/F2(x)] && C2[y/F2(x)] }
    // ex: C1[[j,k]/F2([m])] = m+7>=N, C2[[t,w]/F2([m])] = m+7>=4
    Relation *result = r1->Compose(r2);
    Relation *expected = new Relation("{ [m] -> [i, k] : m=i && k = m + 7 "
                                      "&& m+7>=N && m+7>=4 && m+4-N>=1 }");
    EXPECT_TRUE(result);
    EXPECT_EQ(expected->prettyPrintString(), result->prettyPrintString());
    EXPECT_EQ(expected->toString(), result->toString());
    delete expected;
    delete result;
    delete r2;
    delete r1;
}

TEST_F(SetRelationTest, CompositionWithNestedFunctions){
    Relation *r1 = new Relation("{[j,k,l,m]->[z]: f(z + g(z + j + m))"
                                " = f(z + g(z + k + l)) and z=f(j,k,l,m)}");
    Relation *r2 = new Relation("{[x] -> [p,q,r,s]: p=2x and q=3x"
                                " and r=4x and s=5x}");
    Relation *result = r1->Compose(r2);
    Relation *expected = new Relation("{ [x] -> [z] : z = f(2 x, 3 x, 4 x, 5 x)"
                                      "}");
    EXPECT_EQ(expected->prettyPrintString(), result->prettyPrintString());
    EXPECT_EQ(expected->toString(), result->toString());
    delete expected;
    delete result;
    delete r2;
    delete r1;
}

#pragma mark ComposeWithUFCallConstraints
// Mark Heim came up with this one.  It exposes some strange
// handling of expressions equal to zero.  See IEGRONE-41.
TEST_F(SetRelationTest, ComposeWithUFCallConstraints) {
    // lhs = { v -> z : z = F1(v) && C1 }
    // ex: [d] = F1([a,b,c]) = [f(a)], C1 = f(b) + c = f(c) + b
    Relation
        *r1 = new Relation("{[a,b,c]->[d]:d = f(a) and f(b) + c = f(c) + b}");

    // rhs = { x -> y : y = F2(x) && C2 }
    // ex: [x,x,x] = F2( [x] ) = [x,x,x]
    Relation *r2 = new Relation("{[x] -> [x,x,x]}");

    // lhs compose rhs = { x -> z : z=F1(F2(x)) && C1[v/F2(x)] && C2[y/F2(x)] }
    // ex: C1[[a,b,c]/F2([x])] = f(x)+x=f(x)+x
    Relation *result = r1->Compose(r2);
    Relation *expected = new Relation("{[x]->[d]:d=f(x) && f(x)+x=f(x)+x}");

    EXPECT_TRUE(result);
    EXPECT_EQ(expected->prettyPrintString(), result->prettyPrintString());
    EXPECT_EQ(expected->toString(), result->toString());
    delete expected;
    delete result;
    delete r2;
    delete r1;
}

TEST_F(SetRelationTest, RemoveDuplicateConstraints) {
 /* FIXME: this causes inverFuncToExposeFActor to throw an exception
    // Verify that duplicate constraints are removed
    Relation
        *r1 = new Relation("{[q,b,c,d]->[b]:f(q,b)=f(b,q) and r(d,c)=r(3c-2d,d)"
             " and f(q,q) = f(q,b) and q=b and b=q and x(q)=y(b) and x(c)=y(d)"
             " and g(k(h(c)+2b-2q+c),q+h(b)) = g(k(h(b-c+q)+c),b+h(c))}");
    Relation *r2 = new Relation("{[x,y]->[y,x,y,x]}");
    Relation *r3 = new Relation("{[a]->[a,a]}");
    Relation *result = r1->Compose(r2);
    Relation *result2 = result->Compose(r3);
    Relation *expected = new Relation("{[a]->[b]: x(a)=y(a) && a=b}");
    expected->cleanUp();
    result2->cleanUp();
    EXPECT_EQ(expected->prettyPrintString(), result2->prettyPrintString());
    EXPECT_EQ(expected->toString(), result2->toString());
    delete expected;
    delete result2;
    delete result;
    delete r3;
    delete r2;
    delete r1;

    Relation *k1 = new Relation("{[i,j,k]->[k,j,i]: i+j+k=2i+j"
                   " and 3i+1j+4k+z(1i+5j+9k+g(k-k+4j)-g(4j-h(i)+h(i)))=0"
                   " and j+4k=-3i-z(i+9k+5j) and i=2k+j and -j=2k-i"
                   " and k=k and q(j+j)=q(k+j-j+j-k+j) and k=i"
                   " and f(k+n(p(j-j))+i,j,i)=f(n(p(f(j)-f(j)))+i+k,j,i)}");
    Relation *k2 = new Relation("{ [i, j, k] -> [k, j, i] : i - k = 0 "
                                "&& 3 i + j + 4 k + z(i + 5 j + 9 k) = 0 "
                                "&& i - j - 2 k = 0}");
    EXPECT_EQ(k2->prettyPrintString(), k1->prettyPrintString());
    EXPECT_EQ(k2->toString(), k1->toString());
    delete k2;
    delete k1;
    */
}

TEST_F(SetRelationTest, RemoveManyDups) {
    // Verify that duplicate constraints are removed
    Set *s = new Set("{[a,b,c,d] : a=b && b=c && a=c && b=a && d=d && c=b}");
    Set *expected = new Set("{[a,b,c,d] : a=b && b=c && a=c}");
    s->cleanUp();
    expected->cleanUp();
    EXPECT_EQ(expected->prettyPrintString(), s->prettyPrintString());
    EXPECT_EQ(expected->toString(), s->toString());
    delete expected;
    delete s;
}


TEST_F(SetRelationTest, RemoveColon) {
    // Verify that colon is removed
    Set *q = new Set("{[x,y] : x + x = 2x}");
    Set *r = new Set("{[x,y]}");
    q->cleanUp();
    EXPECT_EQ(q->prettyPrintString(), r->prettyPrintString());
    EXPECT_EQ(q->toString(), r->toString());
    delete r;
    delete q;
}

#pragma mark UsingEnvironment
TEST_F(SetRelationTest, UsingEnvironment) {
    iegenlib::setCurrEnv();

    // Now set up an environment that defines an inverse for f.
    iegenlib::appendCurrEnv("f",
        new Set("{[i]:0<=i &&i<G}"), new Set("{[i]:0<=i &&i<G}"), true,
        iegenlib::Monotonic_NONE);

    // Create the relations
    Relation* r1 = new Relation("{ [v,s] -> [w, t] : w=v+2 && s = f(t) }");
    Relation* r2 = new Relation("{ [x,z,r] -> [y,i] : y = x + z - r - 7 "
                                "&& i = r+2 }");

    // Do the compose
    Relation* result = r1->Compose(r2);
    Relation* expected
        = new Relation("{ [x,z,r] -> [w,t]: w=x+z-r-5 && r+2=f(t) }");
    EXPECT_EQ(expected->toString(), result->toString());
    /*
    // FIXME Barbara: the below comparison should match but doesn't.  This is
    // because the results are equivalent but have not been normalized.
    Relation* expected
        = new Relation("{ [x,z,r] -> [w,t]: w=x+z-r-5 && t=f_inv(r+2) }");
    EXPECT_EQ(expected->toString(), result->toString());
    */

    delete expected;
    delete result;
    delete r2;
    delete r1;
};

#pragma mark LCPC12SubmissionComposeNotFunc
// Getting an exception that not both of these relations are functions.
TEST_F(SetRelationTest, LCPC12SubmissionComposeNotFunc) {

    Relation *R_X_to_Xprime
        = new Relation("{[k,i] -> [k,i'] : i' = sigma(i) }");

    EXPECT_EQ("{ [k, i] -> [k, i'] : "
        "__tv0 - __tv2 = 0 && __tv3 - sigma(__tv1) = 0 }",
        R_X_to_Xprime->toString());

    // grab the first conjunction to determine if we can find the output tuple
    // vars as a function of the input tuple vars
    const Conjunction *conj = *(R_X_to_Xprime->conjunctionBegin());
    Exp *func = conj->findFunction(2, 0,1);
    EXPECT_TRUE(func);
    EXPECT_EQ("__tv0", func->toString());
    delete func;
    func = conj->findFunction(3, 0,1);
    EXPECT_TRUE(func);
    EXPECT_EQ("sigma(__tv1)", func->toString());
    delete func;

    Relation *A1_I_to_X = new Relation("{[k,p] -> [v,i] : v=k-1 && i=col(p) }");

    Relation *result = R_X_to_Xprime->Compose(A1_I_to_X);
    EXPECT_TRUE(result);
    Relation *expected
        = new Relation("{[k,p] -> [k1,i'] : k1=k-1 && i' = sigma(col(p))}");

    // IEGRONE-65
    // EXPECT_TRUE( (*result)==(*expected) );

    // This illustrates a bug in Compose, IEGRONE-64.  Fixed.
    EXPECT_EQ(expected->prettyPrintString(), result->prettyPrintString());
    EXPECT_EQ(expected->toString(), result->toString());

    delete expected;
    delete result;
    delete R_X_to_Xprime;
    delete A1_I_to_X;
}

#pragma mark OrderingConstraints
// Verify that the ordering of constraints is happening as expected
TEST_F(SetRelationTest, OrderingConstraints) {
    Set *s1 = new Set("{[k,i'] :  26<=sigma(i') && k<=N }");
    Set *s2 = new Set(*s1);
    EXPECT_EQ(s1->toString(), s2->toString());
    EXPECT_EQ(s1->toString(), s2->toString());
    delete s1;
    delete s2;


    s1 = new Set("{[k,i'] :  26<=sigma(i') && k<=N }");
    s2 = new Set("{[k,i'] :  k<=N && 26<=sigma(i')}");
    EXPECT_EQ(s1->toString(), s2->toString());
    delete s1;
    delete s2;
}

#pragma mark IEGRONE64Apply
// Getting an exception that not both of these relations are functions.
TEST_F(SetRelationTest, IEGRONE64Apply) {

    Relation *r = new Relation("{[k,i] -> [k,i'] : i = sigma(i') }");

    EXPECT_EQ("{ [k, i] -> [k, i'] : "
        "__tv0 - __tv2 = 0 && __tv1 - sigma(__tv3) = 0 }",
        r->toString());


    Set *s = new Set("{[k,i'] : k<=N && i'>=26 }");

    Set *result = r->Apply(s);
    EXPECT_TRUE(result);
    // set s = {[v,w] : v<=N && w>=26 }
    // r(s) = {[k,i'] : 26<=sigma(i') && k<=N }
    Set *expected = new Set("{[k,i'] :  26<=sigma(i') && k<=N }");

    // This illustrates a bug in Compose, IEGRONE-64?  Actually, the Apply
    // method does not have the fresh variable problem because the result
    // variable names only come from the output tuple variables of the relation.
    EXPECT_EQ(expected->prettyPrintString(), result->prettyPrintString());
    EXPECT_EQ(expected->toString(), result->toString());

    delete expected;
    delete result;
    delete s;
    delete r;
}

#pragma mark IEGRONE41Zeros
// Example from Python bindings example in the README.
TEST_F(SetRelationTest, IEGRONE41Zeros) {

    Set *s1 = new Set("{[s,i]: 0<=s && s<T && 0<=i && i<N}");

    Relation *r1 = new Relation("{[s,i]->[0,s,1,i,0]}");

    Set *s2 = r1->Apply(s1);
    EXPECT_TRUE(s2);

    Set *expected = new Set("{ [0,s,1,i,0]: s>=0 && T-s-1 >= 0 && i>=0 && "
                            "N-i-1>=0 }");
    EXPECT_EQ(expected->prettyPrintString(), s2->prettyPrintString());
    EXPECT_EQ(expected->toString(), s2->toString());
    delete expected;

/* FIXME Barbara: same constants issue, neither of the below work and
   they both should be equivalent
    Set *expected = new Set("{ [c_0,s,c_1,i,c_0]: c_0=0 && c_1=1 && "
        "s>=0 && T-s-1 >= 0 && i>=0 && N-i-1>=0 }");
*/
//    EXPECT_EQ("{ [c_0, s, c_1, i, c_0] : c_0 = 0 && c_0 = 0 && c_1 - 1 = 0 "
//        "&& s >= 0 && i >= 0 && -s + T - 1 >= 0 && -i + N - 1 >= 0 }",
//        s2->prettyPrintString());
    // FIXME: we also don't want the above to be the pretty print of s2

    delete s2;
    delete s1;
    delete r1;

}

#pragma mark IEGRONE72CollapsingInverseFuncs
TEST_F(SetRelationTest, IEGRONE72CollapsingInverseFuncs) {
    iegenlib::setCurrEnv();
    iegenlib::appendCurrEnv("f",
        new Set("{[i]:0<=i &&i<G}"), new Set("{[i]:0<=i &&i<G}"), true,
        iegenlib::Monotonic_NONE);
    iegenlib::appendCurrEnv("g",
        new Set("{[i]:0<=i &&i<G}"), new Set("{[i]:0<=i &&i<G}"), true,
        iegenlib::Monotonic_NONE);
    iegenlib::appendCurrEnv("h",
        new Set("{[i]:0<=i &&i<G}"), new Set("{[i]:0<=i &&i<G}"), true,
        iegenlib::Monotonic_NONE);
    iegenlib::appendCurrEnv("k",
        new Set("{[i]:0<=i &&i<G}"), new Set("{[i]:0<=i &&i<G}"), true,
        iegenlib::Monotonic_NONE);
    iegenlib::appendCurrEnv("t",
        new Set("{[i]:0<=i &&i<G}"), new Set("{[i]:0<=i &&i<G}"), true,
        iegenlib::Monotonic_NONE);

    EXPECT_EQ(iegenlib::queryInverseCurrEnv("f"),"f_inv");

    // The easiest one
    Set *s1 = new Set("{[i,j]:i=f(f_inv(j))}");
    Set *expected1 = new Set("{[i,j]:i=j}");
    EXPECT_EQ(expected1->toString(), s1->toString() );
    delete s1;
    delete expected1;

    // Some tricky ones that Mark came up with
    Set *s2 = new Set("{[i,j]:f_inv(f(f(f_inv(-h(g(g_inv(g(m))))))+h(g(g(g_inv"
            "(m+g(x+2f(f_inv(y))-k(k_inv(y)))-g(x+h_inv(h(y)))))))))=0}");
    Set *expected2 = new Set("{[i,j]}");
    EXPECT_EQ(expected2->toString(), s2->toString() );
    delete s2;
    delete expected2;

    Set *s3 = new Set("{[i,j]:g(g(g_inv(f_inv(x)-f_inv(f(f_inv(x))))))=g(0)}");
    Set *expected3 = new Set("{[i,j]}");
    EXPECT_EQ(expected3->toString(), s3->toString() );
    delete s3;
    delete expected3;

    Relation *s4 = new Relation("{[i,j,k]->[k,j,i]: g(g_inv(j))="
            "g_inv(g(i+f(k)-f(j)))}");
    Relation *s4prime = new Relation("{[i]->[i,i,i]}");
    Relation *s4primeprime = s4->Compose(s4prime);
    Relation *expected4 = new Relation("{[i]->[k,j,i1]:i-k=0&&i-j=0&&i-i1=0}");
    EXPECT_EQ(expected4->prettyPrintString(),s4primeprime->prettyPrintString());
    delete s4;
    delete s4prime;
    delete s4primeprime;
    delete expected4;

/* FIXME: what do we do when what to have a function be its own inverse?
    Set *s5 = new Set("{[i]:f(f_inv(i)+f(i-i)-f(0))"
        "=g_inv(f_inv(f(g(f(f_inv(i)))-0f(0))))}");
    Relation *s5prime = new Relation("{[i]->[i]: t(t(t(i))) = i}");
    Set *s5primeprime = s5prime->Apply(s5);
    Set *expected5 = new Set("{[i]: i = t(i)}");
    EXPECT_EQ(expected5->prettyPrintString(),s5primeprime->prettyPrintString());
    delete s5;
    delete s5prime;
    delete s5primeprime;
    delete expected5;
*/

/*  FIXME (IEGRTWO-3):
    Small issue with associativity of equals for tuple variables
    Excellent example for Mark and normal form.
    Normalization example.

    Relation *s6 = new Relation("{[i]->[i,i,i]:0=t(t(i))+t(t(-t(t(i))))}");
    Relation *s6prime = s6->Inverse();
    Relation *expected6 = new Relation("{[i,i,i]->[i]}");
    EXPECT_EQ(expected6->toString(),s6prime->toString());
    delete s6;
    delete s6prime;
    delete expected6;
*/
}

#pragma mark MoldynFSTExample
TEST_F(SetRelationTest, MoldynFSTExample) {

    Relation* r = new Relation("{[ii] -> [p] : p=inter1(ii) } "
                              "union {[ii] -> [p] : p=inter2(ii) }");
    EXPECT_EQ("{ [ii] -> [p] : p - inter1(ii) = 0 } "
              "union { [ii] -> [p] : p - inter2(ii) = 0 }", r->prettyPrintString());
    delete r;
}

#pragma mark MoldynFSTExampleInverse
TEST_F(SetRelationTest, MoldynFSTExampleInverse) {

    Relation* r = new Relation("{ [0, s, 1, i, 1] -> [k] : k - inter2(i) = 0 }"
        " union { [0, s, 0, i, 0] -> [i1] : i - i1 = 0 }"
        " union { [0, s, 1, i, 0] -> [k] : k - inter1(i) = 0 }");

    Relation* expected
        = new Relation("{ [k] ->[0, s, 1, i, 1]: k - inter2(i) = 0 }"
            " union { [i1] -> [0, s, 0, i, 0] : i - i1 = 0 }"
            " union { [k] -> [0, s, 1, i, 0] : k - inter1(i) = 0 }");
    Relation* result = r->Inverse();

    EXPECT_EQ(expected->prettyPrintString(), result->prettyPrintString());

    delete result;
    delete r;
    delete expected;

    // Looks like to duplicate the bug I might have to do the inverse after
    // a different inverse and a compose have been performed.
    // Yes I managed to duplicate the bug!  IEGRONE-83
    Relation* a1 = new Relation("{ [s, i] -> [i] }");
    Relation* S1_sched = new Relation("{ [s, i] -> [0, s, 0, i, 0] }");

    Relation* S1_sched_inv = S1_sched->Inverse();
    EXPECT_EQ("{ [0, s, 0, i, 0] -> [s, i] : s - s = 0 && i - i = 0 }",
        S1_sched_inv->prettyPrintString() );
    // FIXME: don't like above for pretty print output
/* FIXME Barbara: same constants issue, neither of the below work but both equiv
    expected = new Relation("{ [0, s, 0, i, 0] -> [s, i] }");
    EXPECT_EQ(expected->prettyPrintString(), S1_sched_inv->prettyPrintString());
    delete expected;
    expected = new Relation("{ [c_0, s, c_0, i, c_0] -> [s, i] : c_0=0}");
    EXPECT_EQ(expected->prettyPrintString(), S1_sched_inv->prettyPrintString());
    delete expected;
*/

    Relation* a1_0 = a1->Compose(S1_sched_inv);
/*    EXPECT_EQ("{ [c_0, s, c_0, i, c_0] -> [i1] : __tv0 = 0 && __tv2 = 0 "
        "&& __tv4 = 0 && __tv3 - __tv5 = 0 }",
        a1_0->toString() );
 FIXME Barbara: same constants issue
*/
    expected = new Relation("{ [0, s, 0, i, 0] -> [i1] : i = i1 }");
    EXPECT_EQ(expected->toString(), a1_0->toString());
    delete expected;

    Relation* a1_0_inv = a1_0->Inverse();  // this did not work, now FIXED!
    expected = new Relation("{ [i1] -> [0, s, 0, i, 0] : i - i1 = 0 }");
    EXPECT_EQ(expected->prettyPrintString(), a1_0_inv->prettyPrintString());
    delete expected;
/* FIXME Barbara: same constants issue
    expected = new Relation("{ [i1] -> [c_0,s,c_0,i,c_0]: c_0=0 && i-i1=0}");
    EXPECT_EQ(expected->prettyPrintString(), a1_0_inv->prettyPrintString());
    delete expected;
    // FIXME: Yuck
    EXPECT_EQ("{ [i1] -> [c_0, s, c_0, i, c_0] : c_0 = 0 && c_0 = 0 && "
        "c_0 = 0 && i1 - i = 0 }",
        a1_0_inv->prettyPrintString());
*/
    delete a1;
    delete S1_sched;
    delete S1_sched_inv;
    delete a1_0;
    delete a1_0_inv;

}
/* FIXME
#pragma mark MoldynFSTExampleCompose
// Does not pass in revision 484.  Breaks assumption that
// both relations should be functions or function inverses.
// See August 1-6 wiki entry in Michelle Journal.
TEST_F(SetRelationTest, MoldynFSTExampleCompose) {

    Relation* r1 = new Relation("{ [0, s, 1, i, q] -> [i] }");
    Relation* r2 = new Relation("{ [k] -> [0, s, 1, i, 1] : k - inter2(i) = 0 }"
        " union { [i1] -> [0, s, 0, i, 0] : i - i1 = 0 }"
        " union { [k] -> [0, s, 1, i, 0] : k - inter1(i) = 0 }");
    std::cout << "r2 = " << r2->toDotString();

    Relation* expected
        = new Relation("{ [k] ->[i]: k - inter2(i) = 0 }"
            " union { [i1] -> [i] : i - i1 = 0 }"
            " union { [k] -> [i] : k - inter1(i) = 0 }");

    EXPECT_EQ(expected->prettyPrintString(),
              r1->Compose(r2)->prettyPrintString());

    delete r1;
    delete r2;
    delete expected;
}
*/

#pragma mark AnandComposeExample
TEST_F(SetRelationTest, AnandComposeExample) {

    Relation* r1;
    Relation* r2;
    Relation* result;
    Relation* expected;

    r1 = new Relation("{ [0, s, 0, i, 0]->[0, s, 1, e, 0] : i-left(e)=0 }");
    r2 = new Relation("{ [0, s, 0, i1, 0]->[0, s, 0, i, 0] : i1-sigma(i)=0 }");
    result = r1->Compose(r2);
    EXPECT_EQ("{ [0, s, 0, i1, 0] -> [0, s1, 1, e, 0] : __tv1 - __tv6 = 0 "
              "&& __tv3 - sigma(left(__tv8)) = 0 }",
              result->toString());
    delete result;
    delete r1;
    delete r2;

    r1 = new Relation("{ [0, s, 0, i, 0]->[0, s, 1, e, 0] : i-left(e)=0 }");
    r2 = new Relation("{ [0, s, 0, i1, 0]->[0, s, 0, i, 0] : i1-sigma(i)=0 }");
    expected = new Relation("{ [0, s, 0, i1, 0]->[0, s1, 1, e, 0] : s=s1 and "
                            "i1-sigma(left(e))=0 }");
    result =  r1->Compose(r2);
    EXPECT_EQ(expected->prettyPrintString(), result->prettyPrintString());
    delete r1;
    delete r2;
    delete result;
    delete expected;

    r1 = new Relation("{ [0, s, 0, i, 0]->[0, s, 1, e, 0] : i-left(e)=0 }");
    r2 = new Relation("{ [0, s, 0, i1, 0]->[0, s, 0, i, 0] : i1-sigma(i)=0 }");
    expected = new Relation("{ [0, s, 0, i1, 0]->[0, s1, 1, e, 0] : "
                            " i1-sigma(left(e))=0 and s=s1 }");
    result =  r1->Compose(r2);
    EXPECT_EQ(expected->prettyPrintString(), result->prettyPrintString());
    delete r1;
    delete r2;
    delete result;
    delete expected;

    r1 = new Relation("{ [0, s, 0, i, 0]->[0, s, 1, e, 0] : i-left(e)=0 }");
    r2 = new Relation("{ [0, s, 0, i1, 0]->[0, s, 0, i, 0] : i1-sigma(i)=0 }");
    expected = new Relation("{ [0, s, 0, i1, 0]->[0, s1, 1, e, 0] : "
                            "i1-sigma(left(e))=0 && s1=s }");
    result =  r1->Compose(r2);
    EXPECT_EQ(expected->toString(), result->toString());
    delete r1;
    delete r2;
    delete result;
    delete expected;
}


#pragma mark MoldynManyTests
// Attempting to identify if the compose issue only occurs
// when trying to create input to the reordering functions.
// Started from bottom of file
// TrunkIEGenR192PreRewrite/src/iegenlib/set_relation/set_relation_test_moldyn.cc
TEST_F(SetRelationTest, MoldynManyTests) {

    Relation* r1;
    Relation* r2;
    Relation* expected;
    Relation* result;

    // FIXME: Why projecting out variable i?
/* 8/6/12, MMS, fails
    r1 = new Relation("{[s,t,i]->[s,t]}");
    r2 = new Relation("{[s,1,t,2]->[s,t,i]}");
    expected = new Relation("{[s,1,t,2]->[s,t]}");
    EXPECT_EQ(expected->toString(),
              r1->Compose(r2)->toString());
    delete r1;
    delete r2;
    delete expected;
*/

    r1 = new Relation("{[c00,s00,c10,t0,c01,i00,x0]->[c00,s00,c10,t0,c01]}");
    r2 = new Relation("{[s0,t,i0]->[0,s0,1,t,2,i0,x0]: 0=x0}");
    expected = new Relation("{[s0,t,i0]->[0,s00,1,t0,2] : t-t0=0 && s0-s00=0}");
    result = r1->Compose(r2);
    EXPECT_EQ(expected->toString(), result->toString());
    delete r1;
    delete r2;
    delete result;
    delete expected;


/* FIXME: 8/6/12, MMS, fails because projecting out variables and constants.
    r1 = new Relation("{[c0,s,c1,t,c2,i,x]->[s,t,i]}");
    r2 = new Relation("{[sigma_out]->[0,s,1,t,2,i,x]: t=theta(2,i) and 0=x and sigma_out=i}");
    expected = new Relation("{[sigma_out]->[s,t,i]: t=theta(2,sigma_out) and sigma_out=i}");
    EXPECT_EQ(expected->toString(),
              r1->Compose(r2)->toString());
    delete r1;
    delete r2;
    delete expected;
*/

    r1 = new Relation("{[0,s0,3,c04,0]->[sigma_out]: sigma_out=c04}");
    r2 = new Relation("{[0,s0,1,t,2,i,x]->[0,s0,3,i,x]: t=theta(2,i)} union "
        "{[0,s0,1,t,1,i,x]->[0,s0,2,i,x]: t=theta(1,i)} union "
        "{[0,s0,1,t,0,i,x]->[0,s0,1,i,x]: t=theta(0,i)} union "
        "{[0,s0,0,t,0,i,x]->[0,s0,0,i,x]: 0=t}");
    expected = new Relation("{[0,s0,1,t,2,i,0]->[sigma_out]: sigma_out=i and "
                            "t=theta(2,i)}");
    result = r1->Compose(r2);
    EXPECT_EQ(expected->toString(), result->toString());
    delete r1;
    delete r2;
    delete result;
    delete expected;


    // Fixed 8/9/12, IEGRONE-85, used to cause segfault
    r1 = new Relation("{[0,s0,1,i,x]->[0,s0,1,t,0,i,x]: t=theta(0,i)} "
        "union {[0,s0,2,i,x]->[0,s0,1,t,1,i,x]: t=theta(1,i)} "
        "union {[0,s0,3,i,x]->[0,s0,1,t,2,i,x]: t=theta(2,i)} "
        "union {[0,s0,0,i,x]->[0,s0,0,t,0,i,x]: 0=t}");
    r2 = new Relation("{[tstep,i]->[0,tstep,3,i,0]}");

    // FIXME: that constraint ordering issue
    expected = new Relation("{[tstep,i]->[0,s0,1,t,2,i1,0]: "
        "tstep=s0 and i=i1 and t=theta(2,i)}");

    result = r1->Compose(r2);

    EXPECT_EQ(expected->toString(), result->toString());
    EXPECT_EQ("{ [tstep, i] -> [0, s0, 1, t, 2, i1, 0] : "
        "__tv0 - __tv3 = 0 && __tv1 - __tv7 = 0 "
        "&& __tv5 - theta(2, __tv1) = 0 }",
        result->toString());

    delete r1;
    delete r2;
    delete expected;
    delete result;

    // Fixed 8/9/12, IEGRONE-85, used to cause segfault
    r1 = new Relation("[nt]->{[0,s0,1,i,x]->[0,s0,1,t,0,i,x]: t=theta(0,i)}"
        " union {[0,s0,2,i,x]->[0,s0,1,t,1,i,x]: t=theta(1,i)}"
        " union {[0,s0,3,i,x]->[0,s0,1,t,2,i,x]: t=theta(2,i)}"
        " union {[0,s0,0,i,x]->[0,s0,0,t,0,i,x]: 0=x and 0=i and 0=t}");

    r2 = new Relation("[n_inter,n_moles,n_tstep]->"
        "{[tstep,i]->[0,tstep,1,i,0]}");

    result = r1->Compose(r2);
    EXPECT_EQ("{ [tstep, i] -> [0, s0, 1, t, 0, i1, 0] : "
        "__tv0 - __tv3 = 0 && __tv1 - __tv7 = 0 "
        "&& __tv5 - theta(0, __tv1) = 0 }",
        result->toString());

    expected = new Relation("[n_inter,n_moles,n_tstep,nt]->"
        "{[tstep,i]->[0,s0,1,t,0,i1,0] "
        ": i-i1=0 and t-theta(0,i)=0 and tstep=s0 }");
    EXPECT_EQ(expected->toString(), result->toString());
    delete expected;

    delete r1;
    delete r2;
    delete result;

    // Left off at commented out test case on line 644 in
    // TrunkIEGenR192PreRewrite/src/iegenlib/set_relation/set_relation_test_moldyn.cc
    // going backwards.
}

#pragma mark MoldynLoopAlign
// When testing moldyn-FST-M2-example_sparse.py ran
// into an issue updating the access functions with the loop
// alignment transformation.  This ended up not being an issue.
TEST_F(SetRelationTest, MoldynLoopAlign) {

    //iegenlib::appendCurrEnv("sigma() = inverse sigma_inv()");
    iegenlib::appendCurrEnv("sigma",
        new Set("{[i]:0<=i &&i<G}"), new Set("{[i]:0<=i &&i<G}"), true,
        iegenlib::Monotonic_NONE);

    Relation* a1_1;
    Relation* T_I0_to_I1;
    Relation* expected;
    Relation* result;

    a1_1 = new Relation("{ [0, s, 0, i, 0] -> [j] : j - sigma(i) = 0 }");

    T_I0_to_I1 = new Relation("{ [0, s, 0, i, 0] -> [0, s, 0, j, 0] : "
                              "j - sigma(i) = 0 }");

    Relation* T_I1_to_I0 = T_I0_to_I1->Inverse();
    result = a1_1->Compose( T_I1_to_I0 );

    expected = new Relation("{ [0, s, 0, j, 0] -> [j1] : j - j1 = 0 }");
    EXPECT_EQ( expected->toString(), result->toString() );

    delete a1_1;
    delete T_I0_to_I1;
    delete T_I1_to_I0;
    delete result;
    delete expected;

}

#pragma mark ISLString
// Testing the declaration of symbolics for ISL
TEST_F(SetRelationTest, ISLString) {

    Set* s1 = new Set("{[i] : 0 <= i && i < N }");
    EXPECT_EQ( "[ N ] -> { [i] : i >= 0 && -i + N - 1 >= 0 }",
                s1->toISLString() );
    delete s1;

    Set* s2 = new Set("{[i,j] : 0 <= i && i < N && 0 <= j && j < N }");
    Set* expected
        = new Set("[N] -> {[i,j] : 0 <= i && i < N && 0 <= j && j < N }");
    EXPECT_EQ( "[ N ] -> { [i, j] : i >= 0 && j >= 0 && -i + N - 1 >= 0 "
               "&& -j + N - 1 >= 0 }",
                s2->toISLString() );
    EXPECT_EQ( expected->toISLString(), s2->toISLString() );
    delete expected;
    delete s2;

    Set* s3 = new Set("{[i,j] : 0 <= i && i < N && 0 <= j && j < M }");
    EXPECT_EQ( "[ M, N ] -> { [i, j] : i >= 0 && j >= 0 && -i + N - 1 >= 0 "
               "&& -j + M - 1 >= 0 }",
                s3->toISLString() );
    delete s3;

    Set* s4
        = new Set("{[i,j] : 0 <= i && i < N && 0 <= j && j < M && i=foo(j) }");
    EXPECT_EQ( "[ M, N ] -> { [i, j] : i - foo(j) = 0 && i >= 0 && j >= 0 "
               "&& -i + N - 1 >= 0 && -j + M - 1 >= 0 }",
                s4->toISLString() );
    delete s4;

    Set* s5
        = new Set("{[i,j] : 0 <= i && i < N && 0 <= j && j < M && i=foo(X) }");
    EXPECT_EQ( "[ M, N, X ] -> { [i, j] : i - foo(X) = 0 && i >= 0 && j >= 0 "
               "&& -i + N - 1 >= 0 && -j + M - 1 >= 0 }",
                s5->toISLString() );
    delete s5;

    Relation* s6 = new Relation("{[i]->[j] : 0 <= i && i < N && 0 <= j &&"
                                " j < M && i=foo(X) }");
    EXPECT_EQ( "[ M, N, X ] -> { [i] -> [j] : i - foo(X) = 0 && i >= 0"
               " && j >= 0 && -i + N - 1 >= 0 && -j + M - 1 >= 0 }",
                s6->toISLString() );
    delete s6;

}

#pragma mark SetParserError
// The following should cause a parser exception to be thrown and the
// Set constructor should catch it.  Right now it just seg faults.
// IEGRTWO-18
TEST_F(SetRelationTest, SetParserError) {

/*
    Set* s6 =
        new Set("{[i]->[j] : 0 <= i && i < N && 0 <= j && j < M && i=foo(X) }");
*/
// FIXME: how do we EXPECT an exception?
//    delete s6;

}

#pragma mark SetZeroArity
// Need zero arity sets for parameters / symbolic variables.
TEST_F(SetRelationTest, SetZeroArity) {

    Set* s1 = new Set("{ : 5 <=  N }");
    EXPECT_EQ( "[ N ] -> {  : N - 5 >= 0 }", s1->toISLString() );

    delete s1;
}

#pragma mark SetZeroArityIntersect
// Need zero arity sets for parameters / symbolic variables.
// Need to be able to intersect such sets.
TEST_F(SetRelationTest, SetZeroArityIntersect) {

    Set* s1 = new Set("{ : N > 0}");
    Set* s2 = new Set("{ : M > 0}");
    Set* s3 = s1->Intersect(s2);
   /* 
    Set* s4 = new Set(5);
    Set* s5 = new Set("{[0]}");
    Set* s6 = s4->Intersect(s5);
    EXPECT_EQ("",s6->prettyPrintString());
    */
    EXPECT_EQ( "[ M, N ] -> {  : M - 1 >= 0 && N - 1 >= 0 }",
               s3->toISLString() );

    delete s1;
    delete s2;
    delete s3;
    /*
    delete s4;
    delete s5;
    delete s6;*/
}

#pragma mark SetIntersect
/* IEGRONE-90
// These are examples where we aren't detecting non-sat
// conjunctions or we have redundant constraints in
// a conjunction.
TEST_F(SetRelationTest, SetIntersect) {

    Set* s1 = new Set("{ [i] : i> 0}");
    Set* s2 = new Set("{ [i] : i<0 }");
    Set* s3 = s1->Intersect(s2);
    EXPECT_EQ( "{ [t0] : FALSE }", s3->toString() );
    delete s1;
    delete s2;
    delete s3;

    s1 = new Set("{ [i] : i > 0}");
    s2 = new Set("{ [i] : i > 1 }");
    s3 = s1->Intersect(s2);
    EXPECT_EQ( "{ [i] : i > 0 }", s3->toString() );
    delete s1;
    delete s2;
    delete s3;
}
*/



#pragma mark SetTupleIterator
// Checking that get all tuple variables in correct order.
TEST_F(SetRelationTest, SetTupleIterator) {

    Set* s1 = new Set("{ [i,j,k,l] }");

    std::list<std::string> expectedList;
    expectedList.push_back("i");
    expectedList.push_back("j");
    expectedList.push_back("k");
    expectedList.push_back("l");
    std::list<std::string> actualList;
    iegenlib::StringIterator* siter = s1->getTupleIterator();
    while (siter->hasNext()) {
        actualList.push_back(siter->next());
    }
    EXPECT_EQ(expectedList, actualList);

    delete s1;
    delete siter;
}

#pragma mark SetTupleIterator
// Checking that get the executed tuple declaration back.
TEST_F(SetRelationTest, SetTupleDecl) {
    Set * s1 = new Set("{[0,i,1,j,k] }");
    TupleDecl tdecl = s1->getTupleDecl();
    EXPECT_EQ("0, i, 1, j, k", tdecl.toString());

    delete s1;
}

#pragma mark ConjunctionLessThan
// IEGRONE-93: Checking that Conjunction::operator<(Conjunction) behaves as
// expected.
TEST_F(SetRelationTest, ConjunctionLessThanCount) {
    /*
     * Comparisons by equalities and inequalities (by count)
     */

    // conj1: {[__tv0,__tv1,__tv2,__tv3,__tv4]} ==
    // conj2: {[__tv0,__tv1,__tv2,__tv3,__tv4]}
    Conjunction conj1(5);
    Conjunction conj2(5);

    //Empty Conjunction comparisons
    EXPECT_FALSE(conj1 < conj2); //should be ==, not <
    EXPECT_FALSE(conj2 < conj1); //should be ==, not <

    // e1 : x
    Exp e1 = Exp();
    e1.addTerm(new VarTerm("x"));

    //Give conj2 an equality, now: conj1 < conj2
    conj2.addEquality(e1.clone());

    // conj1: {[__tv0,__tv1,__tv2,__tv3,__tv4]} <
    // conj2: {[__tv0,__tv1,__tv2,__tv3,__tv4] : x = 0}
    EXPECT_TRUE(conj1 < conj2);
    EXPECT_FALSE(conj2 < conj1);

    //Give conj1 the same equality, now: conj1 == conj2
    conj1.addEquality(e1.clone());

    // conj1: {[__tv0,__tv1,__tv2,__tv3,__tv4] : x = 0} ==
    // conj2: {[__tv0,__tv1,__tv2,__tv3,__tv4] : x = 0}
    EXPECT_FALSE(conj1 < conj2);
    EXPECT_FALSE(conj2 < conj1);

    // e2: y
    Exp e2 = Exp();
    e2.addTerm(new VarTerm("y"));

    //Give conj2 an inequality, now conj1 < conj2
    conj2.addInequality(e2.clone());

    // conj1: {[__tv0,__tv1,__tv2,__tv3,__tv4] : x = 0} <
    // conj2: {[__tv0,__tv1,__tv2,__tv3,__tv4] : x = 0 && y >= 0}
    EXPECT_TRUE(conj1 < conj2);
    EXPECT_FALSE(conj2 < conj1);

    //Give conj1 the same inequality, now: conj1 == conj2
    conj1.addInequality(e2.clone());

    // conj1: {[__tv0,__tv1,__tv2,__tv3,__tv4] : x = 0 && y >= 0} ==
    // conj2: {[__tv0,__tv1,__tv2,__tv3,__tv4] : x = 0 && y >= 0}
    EXPECT_FALSE(conj1 < conj2);
    EXPECT_FALSE(conj2 < conj1);

    // e3: a, e4: b, e5: c
    Exp e3 = Exp();
    Exp e4 = Exp();
    Exp e5 = Exp();
    e3.addTerm(new VarTerm("a"));
    e4.addTerm(new VarTerm("b"));
    e5.addTerm(new VarTerm("c"));

    //Give conj1 1 equality and give conj2 2 inequalities
    //since equalities are compared before ineqaulities conj1 > conj2
    conj1.addEquality(e3.clone());
    conj2.addInequality(e4.clone());
    conj2.addInequality(e5.clone());

    // conj1: {[__tv0,__tv1,__tv2,__tv3,__tv4] : x = 0 && a = 0 && y >= 0} >
    // conj2: {[__tv0,__tv1,__tv2,__tv3,__tv4] : x = 0 && y >= 0 && b >= 0
    //                                        && c >= 0}
    EXPECT_FALSE(conj1 < conj2);
    EXPECT_TRUE(conj2 < conj1);

    //Give conj2 the equality, now conj1 < conj2
    conj2.addEquality(e3.clone());

    // conj1: {[__tv0,__tv1,__tv2,__tv3,__tv4] : x = 0 && a = 0 && y >= 0} <
    // conj2: {[__tv0,__tv1,__tv2,__tv3,__tv4] : x = 0 && a = 0 && y >= 0
    //                                        && b >= 0 && c >= 0}
    EXPECT_TRUE(conj1 < conj2);
    EXPECT_FALSE(conj2 < conj1);
}

// IEGRONE-93: Checking that Conjunction::operator<(Conjunction) behaves as
// expected.
TEST_F(SetRelationTest, ConjunctionLessThanValues) {
    /*
     * Comparisons by equalities and inequalities (by values)
     */
    // conj1: {[__tv0,__tv1,__tv2,__tv3,__tv4]} ==
    // conj2: {[__tv0,__tv1,__tv2,__tv3,__tv4]}
    Conjunction conj1(5);
    Conjunction conj2(5);

    EXPECT_FALSE(conj1 < conj2);
    EXPECT_FALSE(conj2 < conj1);

    /*
     * Start by comparing TupleDecl's
     */
    // tdecl1: [a,b,c,d]
    TupleDecl tdecl1(4);
    tdecl1.setTupleElem(0,"a");
    tdecl1.setTupleElem(1,"b");
    tdecl1.setTupleElem(2,"c");
    tdecl1.setTupleElem(3,"d");
    //tdecl2: [a,b,c,d,e]
    TupleDecl tdecl2(5);
    tdecl2.setTupleElem(0,"a");
    tdecl2.setTupleElem(1,"b");
    tdecl2.setTupleElem(2,"c");
    tdecl2.setTupleElem(3,"d");
    tdecl2.setTupleElem(4,"e");
    EXPECT_TRUE(tdecl1 < tdecl2); //We're assuming tdecl1 < tdecl2, check this

    // set conj1 and conj2 to have the same tuple declaration (tdecl1), still
    // conj1 == conj2
    conj1.setTupleDecl(tdecl1);
    conj2.setTupleDecl(tdecl1);

    // conj1: {[a,b,c,d,0]} ==
    // conj2: {[a,b,c,d,0]}
    EXPECT_FALSE(conj1 < conj2);
    EXPECT_FALSE(conj2 < conj1);

    //change conj2 tuple declaration to tdecl2, tdecl1<tdecl2 => conj1 < conj2
    conj2.setTupleDecl(tdecl2);

    // conj1: {[a,b,c,d,0]} <
    // conj2: {[a,b,c,d,e]}
    EXPECT_TRUE(conj1 < conj2);
    EXPECT_FALSE(conj2 < conj1);

    //change both conj1 and conj2 to have the same tuple decl
    conj1.setTupleDecl(tdecl2);
    conj2.setTupleDecl(tdecl2);

    // conj1: {[a,b,c,d,e]} ==
    // conj2: {[a,b,c,d,e]}
    EXPECT_FALSE(conj1 < conj2);
    EXPECT_FALSE(conj2 < conj2);

    /*
     * Then compare equality values
     */

    // e1: a, e2: b, e1 < e2
    Exp e1 = Exp();
    Exp e2 = Exp();
    e1.addTerm(new VarTerm("a"));
    e2.addTerm(new VarTerm("b"));
    EXPECT_TRUE(e1<e2); //We're assuming e1 < e2, check this

    // Give conj1 equality e1:a = 0 and conj2 equality e2:b = 0,
    //   since e1<e2 => conj1 < conj2
    conj1.addEquality(e1.clone());
    conj2.addEquality(e2.clone());

    // conj1: {[a,b,c,d,e] : __tv0 = 0} <
    // conj2: {[a,b,c,d,e] : __tv1 = 0}
    EXPECT_TRUE(conj1 < conj2);
    EXPECT_FALSE(conj2 < conj1);

    // Now make conj1 == conj2 by giving conj1 equality e2:b = 0 and conj2
    //   equality e1:a = 0
    // This assumes that equalities are inserted in sorted order
    conj1.addEquality(e2.clone());
    conj2.addEquality(e1.clone());

    // conj1: {[a,b,c,d,e] : __tv0 = 0 && __tv1 = 0} ==
    // conj2: {[a,b,c,d,e] : __tv0 = 0 && __tv1 = 0}
    EXPECT_FALSE(conj1 < conj2);
    EXPECT_FALSE(conj2 < conj1);

    /*
     * Now compare inequality values
     */

    // e3: c, e4: d, e3 < e4
    Exp e3 = Exp();
    Exp e4 = Exp();
    e3.addTerm(new VarTerm("c"));
    e4.addTerm(new VarTerm("d"));
    EXPECT_TRUE(e3<e4); //We're assuming e3 < e4, check this

    // Give conj1 inequality e3:c >= 0 and conj2 inequality e4:d >= 0, since
    //   e3<e4 => conj1 < conj2
    conj1.addInequality(e3.clone());
    conj2.addInequality(e4.clone());

    // conj1: {[a,b,c,d,e] : __tv0 = 0 && __tv1 = 0 && __tv2 >= 0} <
    // conj2: {[a,b,c,d,e] : __tv0 = 0 && __tv1 = 0 && __tv3 >= 0}
    EXPECT_TRUE(conj1 < conj2);
    EXPECT_FALSE(conj2 < conj1);

    // Now make conj1 == conj2 by giving conj1 inequality e4:d >= 0 and conj2
    //   inequality e3:c >= 0
    // This assumes that inequalities are inserted in sorted order
    conj1.addInequality(e4.clone());
    conj2.addInequality(e3.clone());

    // conj1: {[a,b,c,d,e] : __tv0 = 0 && __tv1 = 0 && __tv2 >= 0 &&
    //                       __tv3 >= 0} ==
    // conj2: {[a,b,c,d,e] : __tv0 = 0 && __tv1 = 0 && __tv2 >= 0 &&
    //                       __tv3 >= 0}
    EXPECT_FALSE(conj1 < conj2);
    EXPECT_FALSE(conj2 < conj1);
}

// IEGRONE-94: Checking that SparseConstraints::operator<(SparseConstraints)
//   behaves as expected.
TEST_F(SetRelationTest,SparseConstraintsLessThanCount) {
    /*
     * Comparisons by conjunctions (by count)
     */

    SparseConstraints sc1;
    SparseConstraints sc2;
    // sc1={  : FALSE }
    // sc2={  : FALSE }

    // Empty SparseConstraints comparisons
    EXPECT_FALSE(sc1 < sc2); //should be ==, not <
    EXPECT_FALSE(sc2 < sc1); //should be ==, not <

    // Add a conjunction to the sc1 sparse constraints object.
    Conjunction* conj1_copy = new Conjunction(*conj1);
    // It is necessary to convert the var terms
    // for tuple variables to TupleVarTerms.
    conj1_copy->substituteTupleDecl();
    sc1.addConjunction(conj1_copy->clone());

    // sc1={ [x, 3, 1, y] : __tv0 = 0 && __tv0 - __tv3 = 0 } >
    // sc2={  : FALSE }
    EXPECT_FALSE(sc1 < sc2);
    EXPECT_TRUE(sc2 < sc1);

    // Add the same conjunction to the sc2 sparse constraints object.
    sc2.addConjunction(conj1_copy->clone());

    // sc1={ [x, 3, 1, y] : __tv0 = 0 && __tv0 - __tv3 = 0 } ==
    // sc2={ [x, 3, 1, y] : __tv0 = 0 && __tv0 - __tv3 = 0 }
    EXPECT_FALSE(sc1 < sc2);
    EXPECT_FALSE(sc2 < sc1);

    // Add another conjunction to sc2
    Conjunction* conj2_copy = new Conjunction(*conj2);
    conj2_copy->substituteTupleDecl();
    sc2.addConjunction(conj2_copy->clone());
    EXPECT_EQ("{ [x, y, 2, 0] : __tv0 - __tv1 = 0 && __tv0 >= 0 } union "
              "{ [x, 3, 1, y] : __tv0 = 0 && __tv0 - __tv3 = 0 }" ,
              sc2.toString());

    // sc1={ [x, 3, 1, y] : __tv0 = 0 && __tv0 - __tv3 = 0 } <
    // sc2={ [x, 3, 1, y] : __tv0 = 0 && __tv0 - __tv3 = 0 } union
    //       { [x, y, 2, 0] : __tv0 - __tv1 = 0 && __tv0 >= 0 }
    EXPECT_TRUE(sc1 < sc2);
    EXPECT_FALSE(sc2 < sc1);

    // Add the same conjunction to the sc1 sparse constraints object.
    // This assumes that conjunctions are inserted in sorted order.
    sc1.addConjunction(conj2_copy->clone());

    // sc1={ [x, 3, 1, y] : __tv0 = 0 && __tv0 - __tv3 = 0 } union
    //       { [x, y, 2, 0] : __tv0 - __tv1 = 0 && __tv0 >= 0 }     ==
    // sc2={ [x, 3, 1, y] : __tv0 = 0 && __tv0 - __tv3 = 0 } union
    //       { [x, y, 2, 0] : __tv0 - __tv1 = 0 && __tv0 >= 0 }
    EXPECT_FALSE(sc1 < sc2);
    EXPECT_FALSE(sc2 < sc1);

    delete conj1_copy;
    delete conj2_copy;
}

// IEGRONE-94: Checking that SparseConstraints::operator<(SparseConstraints) behaves as expected.
TEST_F(SetRelationTest,SparseConstraintsLessThanValues) {
    /*
     * Comparisons by conjunctions (by values)
     */

    // Create four conjunctions where conj1 < conj2 < conj3 < conj4

    // Copy in conj1 and conj2 from SetUp()
    Conjunction* conj1_copy = new Conjunction(*conj1);
    conj1_copy->substituteTupleDecl();
    Conjunction* conj2_copy = new Conjunction(*conj2);
    conj2_copy->substituteTupleDecl();

    // Create two new Conjunction's of our own
    // tdecl1=[a,b,c,d]
    TupleDecl tdecl1(4);
    tdecl1.setTupleElem(0,"a");
    tdecl1.setTupleElem(1,"b");
    tdecl1.setTupleElem(2,"c");
    tdecl1.setTupleElem(3,"d");
    // e1: a
    Exp e1 = Exp();
    e1.addTerm(new VarTerm("a"));
    // e2: b
    Exp e2 = Exp();
    e2.addTerm(new VarTerm("b"));

    // conj1={ [a, b, c, d] : __tv0 >= 0 }
    Conjunction conj1(4);
    conj1.addInequality(e1.clone());
    conj1.setTupleDecl(tdecl1);

    // conj2={ [a, b, c, d] : __tv0 >= 0 && __tv1 >= 0 }
    Conjunction conj2(4);
    conj2.addInequality(e1.clone());
    conj2.addInequality(e2.clone());
    conj2.setTupleDecl(tdecl1);

    //Use coppied conj1 and conj2 from SetUp as our conj3 and conj4
    // conj3={ [x, y, 2, 0] : __tv0 - __tv1 = 0 && __tv0 >= 0 }
    Conjunction conj3 = Conjunction(*conj2_copy);
    // conj4={ [x, 3, 1, y] : __tv0 = 0 && __tv0 - __tv3 = 0 }
    Conjunction conj4 = Conjunction(*conj1_copy);

    // conj1={ [a, b, c, d] : __tv0 >= a } <
    // conj2={ [a, b, c, d] : __tv0 >= a && __tv1 >= b } <
    // conj3={ [x, y, 2, 0] : __tv0 - __tv1 = 0 && __tv0 >= 0 } <
    // conj4={ [x, 3, 1, y] : __tv0 = 0 && __tv0 - __tv3 = 0 }
    EXPECT_TRUE(conj1<conj2); //We're assuming conj1 < conj2 < conj3 < conj4,
    EXPECT_FALSE(conj2<conj1);//  check this
    EXPECT_TRUE(conj2<conj3);
    EXPECT_FALSE(conj3<conj2);
    EXPECT_TRUE(conj3<conj4);
    EXPECT_FALSE(conj4<conj3);

    SparseConstraints sc1;
    SparseConstraints sc2;
    // sc1={  : FALSE }
    // sc2={  : FALSE }

    // Empty SparseConstraints comparisons
    EXPECT_FALSE(sc1 < sc2); //should be ==, not <
    EXPECT_FALSE(sc2 < sc1); //should be ==, not <

    // Give sc1 the conjunction conj1 and give sc2 the conjunction conj2, now sc1 < sc2 since conj1 < conj2
    sc1.addConjunction(conj1.clone());
    sc2.addConjunction(conj2.clone());

    // sc1={ [a, b, c, d] : __tv0 >= a } <
    // sc2={ [a, b, c, d] : __tv0 >= a && __tv1 >= b }
    EXPECT_TRUE(sc1 < sc2);
    EXPECT_FALSE(sc2 < sc1);

    // Give sc1 the conjunction conj2 and give sc2 the conjunction conj1, now sc1 == sc2
    // This assumes adding conjunctions is done in sorted order.
    sc1.addConjunction(conj2.clone());
    sc2.addConjunction(conj1.clone());

    // sc1={ [a, b, c, d] : __tv0 >= a } union
    //       { [a, b, c, d] : __tv0 >= a && __tv1 >= b } ==
    // sc2={ [a, b, c, d] : __tv0 >= a } union
    //       { [a, b, c, d] : __tv0 >= a && __tv1 >= b }
    EXPECT_FALSE(sc1 < sc2);
    EXPECT_FALSE(sc2 < sc1);

    // Give sc1 the conjunction conj4 and give sc2 the conjunction conj3, now sc1 > sc2
    sc1.addConjunction(conj4.clone());
    sc2.addConjunction(conj3.clone());

    // sc1={ [a, b, c, d] : __tv0 >= a } union
    //       { [a, b, c, d] : __tv0 >= a && __tv1 >= b } union
    //       { [x, 3, 1, y] : __tv0 = 0 && __tv0 - __tv3 = 0 } >
    // sc2={ [a, b, c, d] : __tv0 >= a } union
    //       { [a, b, c, d] : __tv0 >= a && __tv1 >= b } union
    //       { [x, y, 2, 0] : __tv0 - __tv1 = 0 && __tv0 >= 0 }
    EXPECT_FALSE(sc1 < sc2);
    EXPECT_TRUE(sc2 < sc1);

    EXPECT_EQ("{ [a, b, c, d] : a >= 0 } union "
              "{ [a, b, c, d] : a >= 0 && b >= 0 } union "
              "{ [x, 3, 1, y] : __tv0 = 0 && __tv0 - __tv3 = 0 }",sc1.toString());
    EXPECT_EQ("{ [a, b, c, d] : a >= 0 } union "
              "{ [a, b, c, d] : a >= 0 && b >= 0 } union "
              "{ [x, y, 2, 0] : __tv0 - __tv1 = 0 && __tv0 >= 0 }",sc2.toString());

    delete conj1_copy;
    delete conj2_copy;
}

// IEGRONE-95: Checking that Set::operator<(Set) behaves as expected.
TEST_F(SetRelationTest,SetLessThan) {
    Set *s1 = new Set("{ }");
    Set *s2 = new Set("{ }");

    // compare empty Sets
    EXPECT_FALSE(*s1 < *s2);
    EXPECT_FALSE(*s2 < *s1);

    Set *s3 = new Set("{ [a] }");

    // compare empty to non-empty
    // s2 = { }
    // s3 = { [a] }
    EXPECT_TRUE(*s2 < *s3);
    EXPECT_FALSE(*s3 < *s2);

    Set *s4 = new Set("{ [a] : a = 0 }");

    // compare by conjunctions
    // s3 = { [a] }
    // s4 = { [a] : __tv0 = 0 }
    // Given: ([a]) < ([a] : __tv0 = 0)
    EXPECT_TRUE(*s3 < *s4);
    EXPECT_FALSE(*s4 < *s3);

    Set *s5 = new Set("{ [a,b] : a = 0 && b >= 0 }");
    Set *s6 = new Set("{ [a,b] : a = 0 }");

    // s5 = { [a,b] : __tv0 = 0 && tv1 >= 0 }
    // s6 = { [a,b] : __tv0 = 0 }
    // Given: ([a,b] : __tv0 = 0 && tv1 >= 0) > ([a,b] : __tv0 = 0)
    EXPECT_FALSE(*s5 < *s6);
    EXPECT_TRUE(*s6 < *s5);

    Set *s7 = new Set("{ [a] : a = 0 } union { [b] : b >= 0 }");

    // s4 = { [a] : __tv0 = 0 }
    // s7 = { [a] : __tv0 = 0 } union { [b] : __tv0 >= 0 }
    // Given: ([a] : __tv0 = 0) < ( [a] : __tv0 = 0 ) union ([b] : __tv0 >= 0)
    EXPECT_TRUE(*s4 < *s7);
    EXPECT_FALSE(*s7 < *s4);

    Set *s8 = new Set("{ [a, b, c, d] : a >= 0 && b >= 0 } union "
                      "{ [a, b, c, d] : a >= 0 }");
    Set *s9 = new Set("{ [a, b, c, d] : a >= 0 } union "
                      "{ [a, b, c, d] : a >= 0 && b >= 0 }");

    // s8 = s9 = { [a, b, c, d] : __tv0 >= 0 } union
    //           { [a, b, c, d] : __tv0 >= 0 && __tv1 >= 0 }
    // (Order shouldn't matter since SparseConstraints sorts Conjunctions)
    EXPECT_FALSE(*s8 < *s9);
    EXPECT_FALSE(*s9 < *s8);


    // Comparing sets with constants for some of the locations.
    Set *s10 = new Set("{ [0, 1, i, 2] }");
    Set *s11 = new Set("{ [0, 1, j, 2] }");

    // s10 == s11
    EXPECT_FALSE(*s10 < *s11);
    EXPECT_FALSE(*s10 < *s11);


    delete s1;
    delete s2;
    delete s3;
    delete s4;
    delete s5;
    delete s6;
    delete s7;
    delete s8;
    delete s9;
    delete s10;
    delete s11;
}

// IEGRONE-96: Checking that Relation::operator<(Relation) behaves as expected.
TEST_F(SetRelationTest,RelationLessThan) {
    Relation *r1 = new Relation("{ []->[] }");
    Relation *r2 = new Relation("{ []->[] }");

    // compare empty Relation
    EXPECT_FALSE(*r1 < *r2);
    EXPECT_FALSE(*r2 < *r1);

    Relation *r3 = new Relation("{ [a]->[b] }");

    // compare empty to non-empty
    // r2 = { []->[] }
    // r3 = { [a]->[b] }
    EXPECT_TRUE(*r2 < *r3);
    EXPECT_FALSE(*r3 < *r2);

    Relation *r4 = new Relation("{ [a]->[b] : a = 0 }");

    // compare by conjunctions
    // r3 = { [a]->[b] }
    // r4 = { [a]->[b] : __tv0 = 0 }
    // Given: ([a]->[b]) < ([a]->[b] : __tv0 = 0)
    EXPECT_TRUE(*r3 < *r4);
    EXPECT_FALSE(*r4 < *r3);

    Relation *r5 = new Relation("{ [a]->[b] : a = 0 && b >= 0 }");
    Relation *r6 = new Relation("{ [a]->[b] : a = 0 }");

    // r5 = { [a]->[b] : __tv0 = 0 && tv1 >= 0 }
    // r6 = { [a]->[b] : __tv0 = 0 }
    // Given: ([a]->[b] : __tv0 = 0 && tv1 >= 0) > ([a]->[b] : __tv0 = 0)
    EXPECT_FALSE(*r5 < *r6);
    EXPECT_TRUE(*r6 < *r5);

    Relation *r7 = new Relation("{ [a]->[b] : a = 0 }"
                         " union { [c]->[d] : c >= 0 }");

    // r4 = { [a]->[b] : __tv0 = 0 }
    // r7 = { [a]->[b] : __tv0 = 0 } union { [c]->[d] : __tv0 >= 0 }
    // Given: ([a]->[b] : __tv0 = 0) <         ([a]->[b] : __tv0 = 0 )
    //                                   union ([c]->[d] : __tv0 >= 0)
    EXPECT_TRUE(*r4 < *r7);
    EXPECT_FALSE(*r7 < *r4);

    Relation *r8 = new Relation("{ [a, b]->[c, d] : a >= 0 && b >= 0 } union "
                                "{ [a, b]->[c, d] : a >= 0 }");
    Relation *r9 = new Relation("{ [a, b]->[c, d] : a >= 0 } union "
                                "{ [a, b]->[c, d] : a >= 0 && b >= 0 }");
    // r8 = r9 = { [a, b]->[c, d] : __tv0 >= 0 } union
    //           { [a, b]->[c, d] : __tv0 >= 0 && __tv1 >= 0 }
    // (Order shouldn't matter since SparseConstraints sorts Conjunctions)
    EXPECT_FALSE(*r8 < *r9);
    EXPECT_FALSE(*r9 < *r8);

    Relation *r10 = new Relation("{ []->[a] }");
    Relation *r11 = new Relation("{ []->[a,b] }");

    //Equal in arity, r1 (empty relation) < r10 < r11 (by out arity)
    EXPECT_TRUE(*r1 < *r10);
    EXPECT_FALSE(*r10 < *r1);
    EXPECT_TRUE(*r10 < *r11);
    EXPECT_FALSE(*r11 < *r10);

    Relation *r12 = new Relation("{ [a]->[c] }");
    Relation *r13 = new Relation("{ [a,b]->[c] }");

    //Equal out arity, r12 < r13 (by in arity)
    EXPECT_TRUE(*r12 < *r13);
    EXPECT_FALSE(*r13 < *r12);

    // comparing constants in the tuple declarations
    Relation *r14 = new Relation("{ [0,i]->[0,j] }");
    Relation *r15 = new Relation("{ [0,i]->[1,j] }");

    //Equal out arity, r14 < r15 (by value of the constant in out tuple)
    EXPECT_TRUE(*r14 < *r15);
    EXPECT_FALSE(*r15 < *r14);


    delete r1;
    delete r2;
    delete r3;
    delete r4;
    delete r5;
    delete r6;
    delete r7;
    delete r8;
    delete r9;
    delete r10;
    delete r11;
    delete r12;
    delete r13;
    delete r14;
    delete r15;
}

// Test composition of relations.
// Both relations are functions.
TEST_F(SetRelationTest, ComposeForDataReorderingMoldyn) {

    Relation* A = new Relation("{ [ii]->[i]:i=inter2(ii) }");
    Relation* R
        = new Relation("{ [i]->[j]:j=sigma(i) }");

    Relation* result = R->Compose(A);
    Relation* expected = new Relation("{ [ii]->[j]:j=sigma(inter2(ii)) }");
    EXPECT_EQ(expected->toString(), result->toString());

    delete A;
    delete R;
    delete result;
    delete expected;
}

TEST_F(SetRelationTest, ComposeForIterationReorderingMoldyn) {

    iegenlib::appendCurrEnv("delta",
        new Set("{[i]:0<=i &&i<G}"), new Set("{[i]:0<=i &&i<G}"), true,
        iegenlib::Monotonic_NONE);

    // scattering function
    Relation* S1 = new Relation("{ [ i ] -> [ 0, s, 0, i, 0 ] }");
    Relation* S2 = new Relation("{ [ ii ] -> [ 0, s, 1, ii, 0 ] }");
    Relation* S3 = new Relation("{ [ i ] -> [ 0, s, 2, i, 0 ] }");

    // transformation
    Relation* T = new Relation("{ [0,s,0,i,0] -> [0,s,0,i,0] } "
      "union { [ 0, s, 1, ii, 0 ] -> [ 0, s, 1, k, 0] : k = delta(ii)} "
      "union { [ 0, s, 2, i, 0 ] -> [ 0, s, 2, i, 0] }");

    Relation* S1prime = T->Compose(S1);
    Relation* S1primeExp = new Relation("{ [i]->[0, s, 0, i, 0 ] }");
    EXPECT_TRUE((*S1primeExp) == (*S1prime));

    Relation* S2prime = T->Compose(S2);
    Relation* S2primeExp = new Relation("{ [ii]->[0, s, 1, k,"
                                        " 0]:ii=delta_inv(k)}");
    EXPECT_TRUE((*S2primeExp) == (*S2prime));

    Relation* S3prime = T->Compose(S3);
    Relation* S3primeExp = new Relation("{ [i]->[0, s, 2, i, 0 ] }");
    EXPECT_TRUE((*S3primeExp) == (*S3prime));

    delete S1;
    delete S2;
    delete S3;
    delete T;
    delete S1prime;
    delete S2prime;
    delete S3prime;
    delete S1primeExp;
    delete S2primeExp;
    delete S3primeExp;

}

// This test case walks through the first example of RTRTs in the journal paper
TEST_F(SetRelationTest, ComposeForDataReorderingPlusIterationReorderingMoldyn){

    //refresh the env and add delta's inverse delta_inv
    iegenlib::setCurrEnv();
    iegenlib::appendCurrEnv("delta",
        new Set("{[i]:0<=i &&i<G}"), new Set("{[i]:0<=i &&i<G}"), true,
        iegenlib::Monotonic_NONE);

    // This is the original Data Access Function
    // it maps from the local iteration space to the data space
    Relation* A_i_to_a = new Relation("{ [ii]->[i]:i=inter1(ii) } union "
                                      "{ [ii]->[i]:i=inter2(ii) } ");
    // scattering function
    // maps from the local iteration space to the full iteration space
    Relation* S1 = new Relation("{ [ i ] -> [ 0, s, 0, i, 0 ] }");
    Relation* S2 = new Relation("{ [ ii ] -> [ 0, s, 1, ii, 0 ] }");
    Relation* S3 = new Relation("{ [ i ] -> [ 0, s, 2, i, 0 ] }");

    // the data reordering transformation
    Relation* R_x0_to_x1 = new Relation("{ [i]->[j]:j=sigma(i) }");

    // iteration reordering transformation transformation
    Relation* T = new Relation("{ [0,s,0,i1,0] -> [0,s,0,k1,0] : k1=delta(i1)} "
      "union { [ 0, s, 1, ii, 0 ] -> [ 0, s, 1, ii, 0] } "
      "union { [ 0, s, 2, i2, 0 ] -> [ 0, s, 2, k2, 0] : k2=delta(i2) }");

    // Step 0: calculate inverses
    // need the inverse of each of these for the modified access function
    Relation* S1_inv = S1->Inverse();
    Relation* S2_inv = S2->Inverse();
    Relation* S3_inv = S3->Inverse();

    // verify inverses
    Relation* S1_inv_exp = new Relation("{[0,s,0,i,0]->[i]}");
    ASSERT_TRUE((*S1_inv) == (*S1_inv_exp));
    delete S1_inv_exp;
    Relation* S2_inv_exp = new Relation("{[0,s,1,ii,0]->[ii]}");
    ASSERT_TRUE((*S2_inv) == (*S2_inv_exp));
    delete S2_inv_exp;
    Relation* S3_inv_exp = new Relation("{[0,s,2,i,0]->[i]}");
    ASSERT_TRUE((*S3_inv) == (*S3_inv_exp));
    delete S3_inv_exp;

    // STEP 1: create modified data access function
    // maps from the full iteration space to the data space
    Relation* A_I1_to_a = A_i_to_a->Compose(S1_inv);
    Relation* A_I2_to_a = A_i_to_a->Compose(S2_inv);
    Relation* A_I3_to_a = A_i_to_a->Compose(S3_inv);

    // verify compose
    Relation* A_I1_to_a_exp = new Relation("{[0,s,0,i1,0]->[i2]:i2=inter1(i1)}"
                                    "union {[0,s,0,i1,0]->[i2]:i2=inter2(i1)}");
    ASSERT_TRUE((*A_I1_to_a) == (*A_I1_to_a_exp));
    delete A_I1_to_a_exp;
    Relation* A_I2_to_a_exp = new Relation("{[0,s,1,i1,0]->[i2]:i2=inter1(i1)}"
                                    "union {[0,s,1,i1,0]->[i2]:i2=inter2(i1)}");
    ASSERT_TRUE((*A_I2_to_a) == (*A_I2_to_a_exp));
    delete A_I2_to_a_exp;
    Relation* A_I3_to_a_exp = new Relation("{[0,s,2,i1,0]->[i2]:i2=inter1(i1)}"
                                    "union {[0,s,2,i1,0]->[i2]:i2=inter2(i1)}");
    ASSERT_TRUE((*A_I3_to_a) == (*A_I3_to_a_exp));
    delete A_I3_to_a_exp;

    // STEP 2: apply data reordering to modified access functions
    Relation* A_I1_to_aprime = R_x0_to_x1->Compose(A_I1_to_a);
    Relation* A_I2_to_aprime = R_x0_to_x1->Compose(A_I2_to_a);
    Relation* A_I3_to_aprime = R_x0_to_x1->Compose(A_I3_to_a);
    delete R_x0_to_x1;

    // verify compose
    Relation* A_I1_to_aprime_exp = new Relation(
                                  "{[0,s,0,i,0]->[j]:j=sigma(inter1(i))} union "
                                  "{[0,s,0,i,0]->[j]:j=sigma(inter2(i))}");
    EXPECT_TRUE((*A_I1_to_aprime_exp) == (*A_I1_to_aprime));
    delete A_I1_to_aprime_exp;
    Relation* A_I2_to_aprime_exp = new Relation(
                                  "{[0,s,1,i,0]->[j]:j=sigma(inter1(i))} union "
                                  "{[0,s,1,i,0]->[j]:j=sigma(inter2(i))}");
    EXPECT_TRUE((*A_I2_to_aprime_exp) == (*A_I2_to_aprime));
    delete A_I2_to_aprime_exp;
    Relation* A_I3_to_aprime_exp = new Relation(
                                  "{[0,s,2,i,0]->[j]:j=sigma(inter1(i))} union "
                                  "{[0,s,2,i,0]->[j]:j=sigma(inter2(i))}");
    EXPECT_TRUE((*A_I3_to_aprime_exp) == (*A_I3_to_aprime));
    delete A_I3_to_aprime_exp;

    // STEP 3: apply iteration reordering by composing the inverse
    // of the iteration reordering transformation function
    Relation* T_inv = T->Inverse();

    // verify the inverse
    Relation* T_inv_exp = new Relation(
      "{[0,s,0,k1,0]->[0,s,0,i1,0]:k1=delta(i1) } union "
      "{[0,s,1,ii,0]->[0,s,1,ii,0] } union "
      "{[0,s,2,k2,0]->[0,s,2,i2,0]:k2=delta(i2) }");
    EXPECT_TRUE((*T_inv_exp) == (*T_inv));
    delete T_inv_exp;

    // The final access functions
    Relation* A_I1prime_to_aprime = A_I1_to_aprime->Compose(T_inv);
    Relation* A_I2prime_to_aprime = A_I2_to_aprime->Compose(T_inv);
    Relation* A_I3prime_to_aprime = A_I3_to_aprime->Compose(T_inv);

    // verify the final access functions
    Relation* A_I1prime_to_aprime_exp = new Relation(
      "{[0,s,0,k1,0]->[j]: j=sigma(inter1(delta_inv(k1)))} union "
      "{[0,s,0,k2,0]->[j]: j=sigma(inter2(delta_inv(k2)))}");
    EXPECT_TRUE((*A_I1prime_to_aprime_exp) == (*A_I1prime_to_aprime));
    delete A_I1prime_to_aprime_exp;

    Relation* A_I2prime_to_aprime_exp = new Relation(
      "{[0,s,1,k1,0]->[j]: j=sigma(inter1(k1))} union "
      "{[0,s,1,k2,0]->[j]: j=sigma(inter2(k2))}");
    EXPECT_TRUE((*A_I2prime_to_aprime_exp) == (*A_I2prime_to_aprime));
    delete A_I2prime_to_aprime_exp;

    Relation* A_I3prime_to_aprime_exp = new Relation(
      "{[0,s,2,k1,0]->[j]: j=sigma(inter1(delta_inv(k1)))} union "
      "{[0,s,2,k2,0]->[j]: j=sigma(inter2(delta_inv(k2))) }");
    EXPECT_TRUE((*A_I3prime_to_aprime_exp) == (*A_I3prime_to_aprime));
    delete A_I3prime_to_aprime_exp;

    // STEP 4: apply the iteration reordering to the scattering functions
    Relation* S1prime = T->Compose(S1);
    Relation* S2prime = T->Compose(S2);
    Relation* S3prime = T->Compose(S3);

    // verify new scheduling functions
    Relation* S1prime_exp = new Relation("{[i]->[0,s,0,k1,0]:i=delta_inv(k1)}");
    EXPECT_TRUE((*S1prime_exp) == (*S1prime));
    delete S1prime_exp;
    Relation* S2prime_exp = new Relation("{[i]->[0,s,1,i,0]}");
    EXPECT_TRUE((*S2prime_exp) == (*S2prime));
    delete S2prime_exp;
    Relation* S3prime_exp = new Relation("{[i]->[0,s,2,k1,0]:i=delta_inv(k1)}");
    EXPECT_TRUE((*S3prime_exp) == (*S3prime));
    delete S3prime_exp;

    // STEP 5: TODO add the dependencies

    // clean up all of the relations
    delete T;
    delete T_inv;
    delete A_i_to_a;
    delete S1;
    delete S2;
    delete S3;
    delete S1prime;
    delete S2prime;
    delete S3prime;
    delete S1_inv;
    delete S2_inv;
    delete S3_inv;
    delete A_I1_to_a;
    delete A_I2_to_a;
    delete A_I3_to_a;
    delete A_I1_to_aprime;
    delete A_I2_to_aprime;
    delete A_I3_to_aprime;
    delete A_I1prime_to_aprime;
    delete A_I2prime_to_aprime;
    delete A_I3prime_to_aprime;


}

TEST_F(SetRelationTest, LoopFlatteningMoldyn){

    //refresh the env and add alpha's inverse
    iegenlib::setCurrEnv();
    iegenlib::appendCurrEnv("alpha",
        new Set("{[i]:0<=i &&i<G}"), new Set("{[i]:0<=i &&i<G}"), true,
        iegenlib::Monotonic_NONE);
    // FIXME: we need to detect that the domain I give above
    // and the way alpha is being used is inconsistent

    // Iteration space for each statement
    Set* Phi_S1 = new Set("{[0,s,0,i,0]: 0<=s and s<Ns "
                               " and 0<=i and i<Nv }");
    Set* Phi_S2 = new Set("{[0,s,1,e,q]: 0<=s and s<Ns "
                               " and 0<=e and e<Nv and 0<=q and q<=1 }");
    Set* Phi_S3 = new Set("{[0,s,2,k,0]: 0<=s and s<Ns "
                               " and 0<=k and k<Nv }");


    // loop flattening transformation
    Relation* T = new Relation("{[0,s,0,i,0] -> [0,e,0] : e=alpha(s,i)} "
                         "union {[0,s,1,i,0] -> [0,e,1] : e=alpha(s,i)} "
                         "union {[0,s,2,i,0] -> [0,e,2] : e=alpha(s,i)}");

    // calculate the new scheduling functions
    Set* Phi_S1prime = T->Apply(Phi_S1);
    Set* expected = new Set( "{[0,e,0]: 0<=alpha_inv(e)[0] "
        "&& alpha_inv(e)[0]<Ns && 0<=alpha_inv(e)[1] && alpha_inv(e)[1]<Nv}");
    EXPECT_EQ( *expected, *Phi_S1prime);
    //EXPECT_EQ( expected->toString(), Phi_S1prime->toString());

    delete expected;
    delete Phi_S1;
    delete Phi_S2;
    delete Phi_S3;
    delete T;
    delete Phi_S1prime;

}

TEST_F(SetRelationTest, LoopFlatteningCSRtoCOO){

    //refresh the env and add alpha's inverse
    iegenlib::setCurrEnv();
    iegenlib::appendCurrEnv("tau",
        new Set("{[i]:0<=i &&i<G}"), new Set("{[i]:0<=i &&i<G}"), true,
        iegenlib::Monotonic_NONE);
    // FIXME: we need to detect that the domain I give above
    // and the way tau is being used is inconsistent

    // Iteration space for original statement in
    // for (i=0; i<nr; i++) {
    //    for (k=ptr(i); k<ptr(i+1); k++) {
    //      y[i] += ...
    Set* s1_iter = new Set("{[i,k]: 0<=i and i<nr "
                           " and ptr(i)<=k and k<ptr(i+1) }");

    // loop flattening transformation
    Relation* T = new Relation("{[i,j]->[k]:k=tau(i,j)}");

    // apply transformation to set
    Set* s1_iter_prime = T->Apply(s1_iter);
    Set* expected = new Set( "{[k] : 0<=tau_inv(k)[0] && tau_inv(k)[0]<nr "
        "&& ptr(tau_inv(k)[0])<=tau_inv(k)[1] "
        "&& tau_inv(k)[1]<ptr(tau_inv(k)[0]+1)   }");
    //EXPECT_EQ( *expected, *Phi_S1prime);
    EXPECT_EQ( expected->toString(), s1_iter_prime->toString());

    delete expected;
    delete s1_iter;
    delete s1_iter_prime;
    delete T;
}

#pragma mark SubstituteInConstraints
// The en mass substitution.  IEGRTWO-97
TEST_F(SetRelationTest, SubstituteInConstraints){

    Set* initial_set = new Set( "{[k] : 0<=tau_inv(k)[0] && tau_inv(k)[0]<nr "
        "&& ptr(tau_inv(k)[0])<=tau_inv(k)[1] "
        "&& tau_inv(k)[1]<ptr(tau_inv(k)[0]+1)   }");

    // Substitution for k, which is __tv0, and nr
    SubMap subMap;
    TupleVarTerm* tv0 = new TupleVarTerm(0);
    Exp* e0 = new Exp();
    e0->addTerm(new VarTerm(7,"N"));
    subMap.insertPair(tv0, e0);
    VarTerm* nrTerm = new VarTerm("nr");
    Exp* e1 = new Exp();
    e1->addTerm(new VarTerm(9,"bye"));
    subMap.insertPair(nrTerm, e1);

    // perform the substitution
    initial_set->substituteInConstraints(subMap);

    // check results
    Set* expected = new Set( "{[k] : 0<=tau_inv(7 N)[0] "
        "&& tau_inv(7 N)[0]<9 bye "
        "&& ptr(tau_inv(7 N)[0])<=tau_inv(7 N)[1] "
        "&& tau_inv(7 N)[1]<ptr(tau_inv(7 N)[0]+1)   }");
    EXPECT_EQ(expected->toString(), initial_set->toString() );

    delete initial_set;
    delete expected;
}

#pragma mark SetTupleDecl
// Changing an existing tuple declaration.  IEGRTWO-98
TEST_F(SetRelationTest, SparseConstraintsSetTupleDecl){

    // Check one that has constants but should work.
    Relation* r = new Relation("{[0,s,1,i,0]->[0,s,1,i',0]: i'=sigma_inv(i)} "
                    "union {[0,s,0,i,0]->[0,s,0,i,0]: 0=i} "
                    "union {[0,s,2,i,0]->[0,s,2,i,0]} "
                    "union {[0,s,3,i,0]->[0,s,3,i',0]: i'=sigma_inv(i)}");
    Relation* r_org = new Relation(*r);

    TupleDecl tdecl_good(10);
    tdecl_good.setTupleElem(0,"a");
    tdecl_good.setTupleElem(1,"b");
    tdecl_good.setTupleElem(2,"c");
    tdecl_good.setTupleElem(3,"d");
    tdecl_good.setTupleElem(4,"e");
    tdecl_good.setTupleElem(5,"f");
    tdecl_good.setTupleElem(6,"g");
    tdecl_good.setTupleElem(7,"h");
    tdecl_good.setTupleElem(8,"i");
    tdecl_good.setTupleElem(9,"j");

    r->setTupleDecl(tdecl_good);

/*
    EXPECT_EQ( "{ [0, b, 0, d, 0] -> [0, g, 0, i, 0] : d = 0 && b - g = 0 && d - i = 0 } union { [0, b, 1, d, 0] -> [0, g, 1, i, 0] : b - g = 0 && i - sigma_inv(d) = 0 } union { [0, b, 2, d, 0] -> [0, g, 2, i, 0] : b - g = 0 && d - i = 0 } union { [0, b, 3, d, 0] -> [0, g, 3, i, 0] : b - g = 0 && i - sigma_inv(d) = 0 }", r->prettyPrintString() );
*/
    EXPECT_EQ( *r_org, *r );

    // Check one that should throw an exception because
    // trying to change the constant.
    TupleDecl tdecl_bad(10);
    tdecl_bad.setTupleElem(0,"a");
    tdecl_bad.setTupleElem(1,"b");
    tdecl_bad.setTupleElem(2,1); // doesn't work for all conjunctions
    tdecl_bad.setTupleElem(3,"d");
    tdecl_bad.setTupleElem(4,"e");
    tdecl_bad.setTupleElem(5,"d");
    tdecl_bad.setTupleElem(6,"f");
    tdecl_bad.setTupleElem(7,"g");
    tdecl_bad.setTupleElem(8,"h");
    tdecl_bad.setTupleElem(9,"i");

   EXPECT_THROW(r->setTupleDecl(tdecl_bad), iegenlib::assert_exception );

    delete r;
    delete r_org;
}

#pragma mark IsFunction
TEST_F(SetRelationTest, RelationIsFunction){
    // Example from MoldynManyTests.  This should be a function.
    Relation* r1 = new Relation("{[s,t,i]->[s,t]}");
    EXPECT_EQ(r1->isFunction(), true);

    // Example from MoldynManyTests.  And so should this.
    /* FIXME, ok that is why the MoldynManyTests isn't working
    Relation* r2 = new Relation("{[s,1,t,2]->[s,t,i]}");
    EXPECT_EQ(r2->isFunction(), true);
    */


    delete r1;
    //delete r2;
}

#pragma mark VisitorDebugTest
class VisitorDebugTest : public Visitor {
  private:
    std::stringstream ss;

  public:
    std::string returnResult() { return ss.str(); }

    void postVisitTerm(iegenlib::Term * t) {
        ss << "visitTerm (" << t->toString() << ")" << std::endl;
    }
    void postVisitUFCallTerm(iegenlib::UFCallTerm * t) {
        ss << "visitUFCallTerm (" << t->toString() << ")" << std::endl;
    }
    void postVisitTupleVarTerm(iegenlib::TupleVarTerm * t) {
        ss << "visitVarTerm (" << t->toString() << ")" << std::endl;
    }
    void postVisitVarTerm(iegenlib::VarTerm * t) {
        ss << "visitTerm (" << t->toString() << ")" << std::endl;
    }
    void postVisitTupleExpTerm(iegenlib::TupleExpTerm * t) {
        ss << "visitTupleExpTerm (" << t->toString() << ")" << std::endl;
    }
    void postVisitExp(iegenlib::Exp * e) {
        ss << "visitExp (" << e->toString() << ")" << std::endl;
    }

    // Classes in set_relation.h
    void postVisitConjunction(iegenlib::Conjunction * c) {
        ss << "visitConjunction (" << c->toString() << ")" << std::endl;
    }
    void postVisitSparseConstraints(iegenlib::SparseConstraints * sc) {
        ss << "visitSparseConstraints (" << sc->toString()
                 << ")" << std::endl;
    }
    void postVisitSet(iegenlib::Set * s) {
        ss << "visitSet (" << s->toString() << ")" << std::endl;
    }
    void postVisitRelation(iegenlib::Relation * r) {
        ss << "visitRelation (" << r->toString() << ")" << std::endl;
    }
};

TEST_F(SetRelationTest, VisitorDebugTest){
    // FIXME: parser is not handling "union"
    //Set *s = new Set("{[i,j,k,0] : i>=N } union {[x,y,z]}");
    Set *s1 = new Set("{[i,0,k] : i>=N }");
    Set *s2 = new Set("{[x,y,z] : y <N}");
    Set *s = s1->Union(s2);
    Relation *r = new Relation("{[k,p] -> [k1,i'] : k1=k-1 && "
        "i' = sigma(col(p)) && v=foo(a,b,bar(p+x))}");

    VisitorDebugTest* v = new VisitorDebugTest();
    s->acceptVisitor(v);
    EXPECT_EQ("visitVarTerm (-__tv1)\nvisitTerm (N)\nvisitTerm (-1)\nvisitExp"
              " (-__tv1 + N - 1)\nvisitConjunction ({ [x, y, z] : "
              "-__tv1 + N - 1 >= 0 })\nvisitVarTerm (__tv0)\nvisitTerm "
              "(-N)\nvisitExp (__tv0 - N)\nvisitConjunction ({ [i, 0, k] : "
              "__tv0 - N >= 0 })\nvisitSparseConstraints ({ [x, y, z] : "
              "-__tv1 + N - 1 >= 0 } union { [i, 0, k] : __tv0 - N >= 0 "
              "})\nvisitSet ({ [x, y, z] : -__tv1 + N - 1 >= 0 } union "
              "{ [i, 0, k] : __tv0 - N >= 0 })\n",
              v->returnResult());
    //std::cout << v->returnResult();

    delete r;
    delete s;
}
#if 0
#pragma mark addUFConstraintsTest
TEST_F(SetRelationTest, addUFConstraintsTest){
  {
    Set* s = new Set("{[i,j] : index(i) <= j && j < index(i+1)}");
    Set* result = s->addUFConstraints("index","<=", "diagptr");

    EXPECT_EQ("{ [i, j] : j - index(i) >= 0 && diagptr(i) - index(i) >= 0 "
              "&& diagptr(i + 1) - index(i + 1) >= 0 && -j + index(i + 1) - "
              "1 >= 0 }",
              result->prettyPrintString());

    delete s;
    delete result;
  }

  {
    Relation* r = new Relation("{[i,j]->[k] : index(i) <= j && "
        "j < index(i+1) && diagptr(v+1)<k && k<indexptr(i)}");

    Relation* result1 = r->addUFConstraints("index",">", "diagptr");

    EXPECT_EQ("{ [i, j] -> [k] : j - index(i) >= 0 && -j + index(i + 1) "
              "- 1 >= 0 && -k + indexptr(i) - 1 >= 0 && k - diagptr(v + "
              "1) - 1 >= 0 && -diagptr(i) + index(i) + 1 >= 0 && -diagpt"
              "r(i + 1) + index(i + 1) + 1 >= 0 && -diagptr(v + 1) + ind"
              "ex(v + 1) + 1 >= 0 }",
              result1->prettyPrintString());

    Relation* result2 = r->addUFConstraints("index","=", "diagptr");

    EXPECT_EQ("{ [i, j] -> [k] : diagptr(i) - index(i) = 0 && diagptr(i + "
              "1) - index(i + 1) = 0 && diagptr(v + 1) - index(v + 1) = 0 "
              "&& j - index(i) >= 0 && -j + index(i + 1) - 1 >= 0 && -k + "
              "indexptr(i) - 1 >= 0 && k - diagptr(v + 1) - 1 >= 0 }",
              result2->prettyPrintString());

    delete r;
    delete result1;
    delete result2;
  }


}

#pragma mark addConstraintsDueToMonotonicity
TEST_F(SetRelationTest, addConstraintsDueToMonotonicity){
  {
    iegenlib::setCurrEnv();
    // Now set up an environment that defines an inverse for f.
    // Upon creation all expressions, conjunctions, sets, etc.
    // should use this environment until another one is constructed.
    iegenlib::appendCurrEnv("f",
        new Set("{[i]:0<=i &&i<G}"), new Set("{[i]:0<=i &&i<G}"), false,
        iegenlib::Monotonic_Nondecreasing);

    {
    Set* s = new Set("{[i,j] : f(i)<f(j) && 0<=f(i) && 0<=f(j)}");
    Set* copyS = s->boundDomainRange();

    Set* result = copyS->addConstraintsDueToMonotonicity();
    Set* expected = new Set("{[i,j] : f(i) >= 0 && f(j) >= 0 && "
                            "f(i)<G && f(j)<G && "
                            "0<=i && i<G && 0<=j && j<G &&"
                            "f(i)<f(j) && i<j}");

    EXPECT_EQ(expected->prettyPrintString(), result->prettyPrintString());

    delete s;
    delete copyS;
    delete result;
    delete expected;
    }
/*
    {
    Set* s = new Set("{[i,j] : f(i)<f(j) && 0<=f(i) && 0<=f(j)}");
    Set* copyS = s->boundDomainRange();
    Set* result = copyS->addConstraintsDueToMonotonicity();
    Set* expected = new Set("{[i,j] : f(i) >= 0 && f(j) >= 0 && "
                            "f(i)<G && f(j)<G && "
                            "0<=i && i<G && 0<=j && j<G &&"
                            "f(i)<f(j) && i<j}");

    EXPECT_EQ(expected->prettyPrintString(), result->prettyPrintString());

    delete s;
    delete copyS;
    delete result;
    delete expected;
    }

    iegenlib::appendCurrEnv("g",
        new Set("{[i]:0<=i &&i<G}"), new Set("{[i]:0<=i &&i<G}"), false,
        iegenlib::Monotonic_Increasing);

    {
    Set* s = new Set("{[i,j] : g(i)<g(j) && 0<=g(i) && 0<=g(j)}");
    Set* copyS = s->boundDomainRange();
    Set* result = copyS->addConstraintsDueToMonotonicity();
    Set* expected = new Set("{[i,j] : g(i) >= 0 && g(j) >= 0 && "
                            "g(i)<G && g(j)<G && "
                            "0<=i && i<G && 0<=j && j<G &&"
                            "g(i)<g(j) && i<j}");

    EXPECT_EQ(expected->prettyPrintString(), result->prettyPrintString());

    delete s;
    delete copyS;
    delete result;
    delete expected;
    }

*/
  }

}
#endif

//*********************** Testing isUFCallParam  ***************************

//Testing isUFCallParam: is a tuple variable argument to a UFS? (with its index)

TEST_F(SetRelationTest, isUFCallParam) {

    Relation *r1 = new Relation("[n] -> { [i,j] -> [ip,jp] : i = col(jp) "
       "and i < ip and 0 <= i and i < n and idx(i) <= j and j < idx(i+1) "
         "and 0 <= ip and ip < n and idx(ip) <= jp and jp < idx(ip+1) }");

    Relation *r2 = new Relation("[n] -> { [i,k,j1,j2] -> [ip,kp,jp1,jp2] :"
    " i < ip and j1 = jp2 and 0 <= i and i < n and 0 <= ip and ip < n and "
     "k+1 <= j1 and j1 < row(i+1) and kp+1 <= jp1 and jp1 < row(ip+1) and "
       "diag(col(k))+1 <= j2 and j2 < row(col(k)+1) and diag(col(kp))+1 <="
           " jp2 and jp2 < row(col(kp)+1) and row(i) <= k and k < diag(i) "
           "and row(ip) <= kp and kp < diag(ip) }");

   //  Test case for r2
   string org_tup("11001100");
   string ins_tup("00000000");

   int ar = r2->arity();
   for(int i = 0 ; i < ar ; i++)
   {
     if ( r2->isUFCallParam(i) )
     {
       ins_tup[i] = '1';
//       std::cout << std::endl <<i << "   is UFS arg" << std::endl;
     }
     else
     {
       ins_tup[i] = '0';
//       std::cout << std::endl <<i << "   is not UFS arg" << std::endl;
     }
   }

    EXPECT_EQ( org_tup , ins_tup );


   //  Test case for r1
   string org_tup_r1("1011");
   string ins_tup_r1("0000");

   int ar_r1 = r1->arity();
   for(int i = 0 ; i < ar_r1 ; i++)
   {
     if ( r1->isUFCallParam(i) )
     {
       ins_tup_r1[i] = '1';
//       std::cout << std::endl <<i << "   is UFS arg" << std::endl;
     }
     else
     {
       ins_tup_r1[i] = '0';
//       std::cout << std::endl <<i << "   is not UFS arg" << std::endl;
     }
   }

   EXPECT_EQ( org_tup_r1 , ins_tup_r1 );

   delete r1;
   delete r2;
}

#pragma mark mapUFCtoSym
//Testing mapUFCtoSym: get a map of all UFCalls to equ. symbolic constant
TEST_F(SetRelationTest, mapUFCtoSym) {

    iegenlib::setCurrEnv(); // Clears out the environment
    iegenlib::appendCurrEnv("col", new Set("{[i]: 0 <= i && i < nnz}"),
        new Set("{[j]: 0<=j && j < n}"), true, iegenlib::Monotonic_NONE );
    iegenlib::appendCurrEnv("idx", new Set("{[i]: 0 <= i && i < n}"),
        new Set("{[j]: 0<=j && j < nnz}"), true, iegenlib::Monotonic_Increasing );
    Relation *r = new Relation("[n] -> { [i,j] -> [ip,jp] : i = col(jp) "
       "and i < ip and 0 <= i and i < n and idx(i) <= j and j < idx(i+1) "
         "and 0 <= ip and ip < n and idx(ip) <= jp and jp < idx(ip+1) }");

    //! Creating expected expression
    std::stringstream ss;
    ss<<"UFCallMap:" << std::endl;
    ss<<"\tUFC = col(__tv3)  ,  sym = col___tv3_"<< std::endl;
    ss<<"\tUFC = idx(__tv0)  ,  sym = idx___tv0_"<< std::endl;
    ss<<"\tUFC = idx(__tv0 + 1)  ,  sym = idx___tv0P1_"<< std::endl;
    ss<<"\tUFC = idx(__tv2)  ,  sym = idx___tv2_"<< std::endl;
    ss<<"\tUFC = idx(__tv2 + 1)  ,  sym = idx___tv2P1_"<< std::endl;
    string exp_str = ss.str();

    iegenlib::UFCallMap *map = new iegenlib::UFCallMap();

    // ---------        Getting a map of UFCalls    ---------------
    r->superAffineRelation(map);


    EXPECT_EQ( exp_str , map->toString() );


//    std::cout<<std::endl<<map->toString()<<std::endl;
    delete r;
    delete map;
}


#pragma mark boundDomainRange
//Testing boundDomainRange: bounding by domain and range of UFCalls
TEST_F(SetRelationTest, boundDomainRange) {

    iegenlib::setCurrEnv();
    iegenlib::appendCurrEnv("col",
        new Set("{[i]:0<=i &&i<m}"),
        new Set("{[j]:0<=j &&j<n}"), true, iegenlib::Monotonic_NONE);
    iegenlib::appendCurrEnv("idx",
        new Set("{[i]:0<=i &&i<n}"),
        new Set("{[j]:0<=j &&j<m}"), true, iegenlib::Monotonic_NONE);

    Set *s = new Set("[n] -> { [i,j,ip,jp] : i = col(jp) "
       "and i < ip and 0 <= i and i < n and idx(i) <= j and j < idx(i+1) "
         "and 0 <= ip and ip < n and idx(ip) <= jp and jp < idx(ip+1) }");

    Set *ex_s = new Set("{ [i, j, ip, jp] : i - col(jp) = 0 && i >= 0 &&"
                  " ip >= 0 && jp >= 0 && col(jp) >= 0 && idx(i) >= 0 &&"
  " idx(i + 1) >= 0 && idx(ip) >= 0 && idx(ip + 1) >= 0 && i + 1 >= 0 &&"
                " j - idx(i) >= 0 && ip + 1 >= 0 && jp - idx(ip) >= 0 &&"
             " -i + ip - 1 >= 0 && -i + n - 2 >= 0 && -i + n - 1 >= 0 &&"
   " -j + idx(i + 1) - 1 >= 0 && -ip + n - 2 >= 0 && -ip + n - 1 >= 0 &&"
          " -jp + m - 1 >= 0 && -jp + idx(ip + 1) - 1 >= 0 && m - idx(i)"
      " - 1 >= 0 && m - idx(i + 1) - 1 >= 0 && m - idx(ip) - 1 >= 0 && m"
                      " - idx(ip + 1) - 1 >= 0 && n - col(jp) - 1 >= 0 }");

    Relation* r = new Relation("[n] -> { [i,j] -> [ip,jp] : i = col(jp) "
       "and i < ip and 0 <= i and i < n and idx(i) <= j and j < idx(i+1) "
         "and 0 <= ip and ip < n and idx(ip) <= jp and jp < idx(ip+1) }");

    Relation *ex_r = new Relation("{ [i, j] -> [ip, jp] : i - col(jp) = "
    "0 && i >= 0 && ip >= 0 && jp >= 0 && col(jp) >= 0 && idx(i) >= 0 &&"
  " idx(i + 1) >= 0 && idx(ip) >= 0 && idx(ip + 1) >= 0 && i + 1 >= 0 &&"
                " j - idx(i) >= 0 && ip + 1 >= 0 && jp - idx(ip) >= 0 &&"
             " -i + ip - 1 >= 0 && -i + n - 2 >= 0 && -i + n - 1 >= 0 &&"
   " -j + idx(i + 1) - 1 >= 0 && -ip + n - 2 >= 0 && -ip + n - 1 >= 0 &&"
          " -jp + m - 1 >= 0 && -jp + idx(ip + 1) - 1 >= 0 && m - idx(i)"
      " - 1 >= 0 && m - idx(i + 1) - 1 >= 0 && m - idx(ip) - 1 >= 0 && m"
                      " - idx(ip + 1) - 1 >= 0 && n - col(jp) - 1 >= 0 }");


    //!  ----------------   Testing boundDomainRange for Set ------------

    s->boundDomainRange();
    Set* extendedS = s->boundDomainRange();
//    std::cout<<std::endl<<ns->prettyPrintString()<<std::endl;

    EXPECT_EQ( ex_s->prettyPrintString() , extendedS->prettyPrintString() );


    //!  ----------------   Testing boundDomainRange for Relation -------

    r->boundDomainRange();
    Relation* extendedR = r->boundDomainRange();
//    std::cout<<std::endl<<nr->prettyPrintString()<<std::endl;

    EXPECT_EQ( ex_r->prettyPrintString() , extendedR->prettyPrintString() );


    delete s;
    delete extendedS;
    delete ex_s;
    delete r;
    delete extendedR;
    delete ex_r;
}

#pragma mark superAffineSet
//Testing superAffineSet/Relation: creating super affine Sets
TEST_F(SetRelationTest, superAffineSet) {

    iegenlib::setCurrEnv();
    iegenlib::appendCurrEnv("col",
        new Set("{[i,t]:0<=i && i< m && 0<=t && t< m}"),
        new Set("{[j]:0<=j &&j<n}"), true, iegenlib::Monotonic_NONE);
    iegenlib::appendCurrEnv("idx",
        new Set("{[i]:0<=i &&i<n}"),
        new Set("{[j]:0<=j &&j<m}"), true, iegenlib::Monotonic_NONE);

    iegenlib::UFCallMap *ufcmap = new iegenlib::UFCallMap();

    //!  ----------------   Testing superAffineSet     ------------

    Set *s1 = new Set("[n] -> { [i,j] : idx(col(i,j)) < n}");

    std::string ex_s1 ("{ [i, j] : __tv0 >= 0 && __tv1 >= 0 &&"
       " col___tv0__tv1_ >= 0 && idx_col___tv0__tv1__ >= 0 &&"
            " -__tv0 + m - 1 >= 0 && -__tv1 + m - 1 >= 0 &&"
    " -col___tv0__tv1_ + n - 1 >= 0 && -idx_col___tv0__tv1__"
       " + m - 1 >= 0 && -idx_col___tv0__tv1__ + n - 1 >= 0 }");

    //! Getting the superAffineSet
    Set* su_s1 = s1->superAffineSet(ufcmap);
//    std::cout<<std::endl<<su_s1->toString()<<std::endl;

    EXPECT_EQ( ex_s1 , su_s1->toString() );

    delete ufcmap;

    Set* s2 = new Set( "{[i]: 0<=idx(i)[0] && idx(i)[1]<Nv}");

    std::string ex_s2 ("{ [i] : __tv0 >= 0 && idx___tv0_B0B >= 0"
               " && idx___tv0_B1B >= 0 && -__tv0 + n - 1 >= 0 &&"
                 " Nv - idx___tv0_B1B - 1 >= 0 && -idx___tv0_B0B"
                 " + m - 1 >= 0 && -idx___tv0_B1B + m - 1 >= 0 }");

    ufcmap = new iegenlib::UFCallMap();
    //! Getting the superAffineSet
    Set* su_s2 = s2->superAffineSet(ufcmap);
//    std::cout<<std::endl<<su_s2->toString()<<std::endl;

    EXPECT_EQ( ex_s2 , su_s2->toString() );

    delete ufcmap;

    //!  ----------------   Testing superAffineRelation  ---------

    Relation* r1 = new Relation("[n] -> { [i,j] -> [ip,jp] :"
       " i = col(jp,idx(j)) and i < ip and ip < n }");

    std::string ex_r1 ("{ [i, j] -> [ip, jp] :"
  " __tv0 - col___tv3idx___tv1__ = 0 && __tv1 >= 0 && __tv3 >= 0 &&"
         " col___tv3idx___tv1__ >= 0 && idx___tv1_ >= 0 && -__tv0 +"
       " __tv2 - 1 >= 0 && -__tv1 + n - 1 >= 0 && -__tv2 + n - 1 >="
            " 0 && -__tv3 + m - 1 >= 0 && -col___tv3idx___tv1__ + n"
                       " - 1 >= 0 && -idx___tv1_ + m - 1 >= 0 }");

    ufcmap = new iegenlib::UFCallMap();
    Relation* su_r1 = r1->superAffineRelation(ufcmap);
//    std::cout<<std::endl<<su_r1->toString()<<std::endl;

    EXPECT_EQ( ex_r1 , su_r1->toString() );

    delete ufcmap;

    delete s1;
    delete su_s1;
    delete s2;
    delete su_s2;
    delete r1;
    delete su_r1;

}

#pragma mark reverseAffineSubstitution
//Testing reverseAffineSubstitution: creating sub non-affine Sets
TEST_F(SetRelationTest, reverseAffineSubstitution) {

    iegenlib::setCurrEnv();
    iegenlib::appendCurrEnv("col",
        new Set("{[i,t]:0<=i && i< m && 0<=t && t< m}"),
        new Set("{[j]:0<=j &&j<n}"), true, iegenlib::Monotonic_NONE);
    iegenlib::appendCurrEnv("idx",
        new Set("{[i]:0<=i &&i<n}"),
        new Set("{[j]:0<=j &&j<m}"), true, iegenlib::Monotonic_NONE);

    iegenlib::UFCallMap *ufcmap = new iegenlib::UFCallMap();

    //! --------   Testing reverseAffineSubstitution for Set ---

    Set *s1 = new Set("[n] -> { [i,j] : idx(col(i,j)) < n}");

    Set *ex_s1 = new Set ("{ [i, j] : i >= 0 && j >= 0 && col(i,j) >= 0 &&"
          " idx(col(i, j)) >= 0 && i < m && j < m && idx(col(i, j)) < m &&"
                                     " col(i, j) < n && idx(col(i,j))< n }");

    //! Getting the superAffineSet
    Set* su_s1 = s1->superAffineSet(ufcmap);

    //! Getting the reverseAffineSubstitution
    Set* sub_s1 = su_s1->reverseAffineSubstitution(ufcmap);
//    std::cout<<std::endl<<sub_s1->toString()<<std::endl;

    EXPECT_EQ( ex_s1->toString() , sub_s1->toString() );

    delete ufcmap;

    Set* s2 = new Set( "{[i]: 0<=idx(i)[0] && idx(i)[1]<Nv}");

    Set *ex_s2 = new Set ("{ [i] : i >= 0 && idx(i)[0] >= 0 && idx(i)[1] >= 0"
            " && i < n && idx(i)[1] < Nv && idx(i)[0] < m && idx(i)[1] < m}");

    ufcmap = new iegenlib::UFCallMap();
    //! Getting the superAffineSet
    Set* su_s2 = s2->superAffineSet(ufcmap);

     //! Getting the reverseAffineSubstitution
    Set* sub_s2 = su_s2->reverseAffineSubstitution(ufcmap);
//    std::cout<<std::endl<<sub_s2->toString()<<std::endl;

    EXPECT_EQ( ex_s2->toString() , sub_s2->toString() );

    delete ufcmap;

    //! --------   Testing reverseAffineSubstitution  for Relation ---

    Relation* r1 = new Relation("[n] -> { [i,j] -> [ip,jp] :"
       " i = col(jp,idx(j)) and i < ip and ip < n }");

    Relation* ex_r1 = new Relation("{ [i, j] -> [ip, jp] : i = col(jp, idx(j))"
      " && j >= 0 && jp >= 0 && col(jp, idx(j)) >= 0 && idx(j) >= 0 && i < ip"
       " && j < n && ip < n && jp < m && idx(j)< m && col(jp, idx(j)) < n }");

    ufcmap = new iegenlib::UFCallMap();
    Relation* su_r1 = r1->superAffineRelation(ufcmap);

    //! Getting the reverseAffineSubstitution
    Relation* sub_r1 = su_r1->reverseAffineSubstitution(ufcmap);
//    std::cout<<std::endl<<sub_r1->toString()<<std::endl;

    EXPECT_EQ( ex_r1->toString() , sub_r1->toString() );

    delete ufcmap;

    delete s1;
    delete su_s1;
    delete s2;
    delete su_s2;
    delete r1;
    delete su_r1;
}


#pragma mark projectOut
// Testing projectOut: project out tuple variable # tvar
TEST_F(SetRelationTest, projectOut) {
    iegenlib::setCurrEnv();
    iegenlib::appendCurrEnv("col", new Set("{[i]:0<=i &&i<n}"),
                            new Set("{[j]:0<=j &&j<n}"), true,
                            iegenlib::Monotonic_NONE);
    iegenlib::appendCurrEnv("idx", new Set("{[i]:0<=i &&i<n}"),
                            new Set("{[j]:0<=j &&j<n}"), true,
                            iegenlib::Monotonic_NONE);
    iegenlib::appendCurrEnv("row", new Set("{[i]:0<=i &&i<n}"),
                            new Set("{[j]:0<=j &&j<n}"), true,
                            iegenlib::Monotonic_NONE);
    iegenlib::appendCurrEnv("diag", new Set("{[i]:0<=i &&i<n}"),
                            new Set("{[j]:0<=j &&j<n}"), true,
                            iegenlib::Monotonic_NONE);

    // We add the constraints that are due to domain
    // and range info of all UFCall terms in the Set/Relation, before calling
    // project out, for instance: if we have: col( x ) + y > 5    then
    //                            ldb <= x <= udb and lrb <= col(x) <= urb
    //             will be added to constraints.
    //             * ldb = lower domain bound, urb = upper range bound

    /* Sets */
    Set* s1;
    Set* s2;
    Set* ex_s1;

    s1 = new Set(
        "{ [i,j,ip,jp] : i = col(jp)+1 and 0 <= i and i < n"
        " and idx(i) <= j and j < idx(i+1) }");
    ex_s1 = new Set(
        "{ [i, jp] : i = col(jp)+1 && jp >= 0 && col(jp) >= 0 && idx(i) >= 0 "
        "&& jp < n && col(jp) < n-2 && idx(i+1) < n && idx(i) < idx(i+1)}");
    s2 = s1->boundDomainRange();
    *s1 = *s2;
<<<<<<< HEAD

   // projectOut has the same behaivor for both Relation and Set

  // Projecting out 'j' from s1
  s2 = s1->projectOut(1);     // 1 == index of 'j'
  if ( s2 ){
     delete s1;               // removing old s1
     s1 = s2;
  }
  // Projecting out 'ip' from s1
  s2 = s1->projectOut(1);     // 1 == index of 'ip' (in new results)

  if ( s2 ){
     delete s1;               // removing old s1
     s1 = s2;
  }
//   std::cout << std::endl << "s1 = " << s1->toISLString() << std::endl;

   EXPECT_EQ( ex_s1->toISLString() , s1->toISLString() );

   delete r1;
   delete s1;
   delete ex_r1;
   delete ex_s1;


    s1 = new Set("{[x,y]: 1 <= y && y <= x && x <= 100}");
    ex_s1 = new Set("{[y]: 1 <= y <= 100}");

    s2 = s1->projectOut(0); // project out x

=======
    // j
    s2 = s1->projectOut(1);
    if (s2) {
        delete s1;
        s1 = s2;
    }
    // ip
    s2 = s1->projectOut(1);
>>>>>>> 68569ea0
    if (s2) {
        delete s1;
        s1 = s2;
    }
    EXPECT_EQ(ex_s1->toISLString(), s1->toISLString());
    delete s1;
    delete ex_s1;

    s1 = new Set("{[x,y]: 1 <= y && y <= x && x <= 100}");
    ex_s1 = new Set("{[y]: 1 <= y <= 100}");
    // x
    s2 = s1->projectOut(0);
    if (s2) {
        delete s1;
        s1 = s2;
    }
    EXPECT_EQ(ex_s1->toISLString(), s1->toISLString());
    delete s1, ex_s1;

    s1 = new Set("{[x,y]: 1 <= y && y <= x && x <= 100}");
    ex_s1 = new Set("{[y]: 1 <= y && y <= 100}");
    // x
    s2 = s1->projectOut(0);
    if (s2) {
        delete s1;
        s1 = s2;
    }
    EXPECT_EQ(ex_s1->toISLString(), s1->toISLString());
    delete s1, ex_s1;

    s1 = new Set("{[i,j]: 0 <= i < A(j) && 0 <= j < A(i)}");
    ex_s1 = new Set("{[i]: 0 <= i && 0 < A(i)}");
    s2 = s1->projectOut(1);
    if (s2) {
        delete s1;
        s1 = s2;
    }
    EXPECT_EQ(s1->toISLString(), ex_s1->toISLString());
    delete s1, ex_s1;

    s1 = new Set("{[i,j]: 0 <= A(i,j) && 0 <= i < N}");
    s2 = s1->projectOut(1);
    delete s1;
    EXPECT_EQ(s2, nullptr);
    if (s2) {
        delete s2;
    }

    s1 = new Set("{[i,j]: 0 <= A(i,B(j)) && 0 <= i < N}");
    s2 = s1->projectOut(1);
    delete s1;
    EXPECT_EQ(s2, nullptr);
    if (s2) {
        delete s2;
    }

    s1 = new Set("{[i,j]: 0 <= A(j,B(j)) && 0 <= i < N}");
    ex_s1 = new Set("{[i]: 0 <= i < N && 0 < N}");
    s2 = s1->projectOut(1);
    if (s2) {
        delete s1;
        s1 = s2;
    }
    EXPECT_EQ(s1->toISLString(), ex_s1->toISLString());
    delete s1, ex_s1;

    /* Relations (same functionality as sets) */
    Relation* r1;
    Relation* r2;
    Relation* ex_r1;

    r1 = new Relation(
        "{ [i,k] -> [ip,kp] :  i = kp and col(i) < n"
        " and i < ip and diag(col(i))+1 <= k }");
    ex_r1 = new Relation(
        "{ [i] -> [ip] : i < ip  and "
        "0 <= i and i < n and col(i) >= 0 and diag(col(i)) >= 0 and"
        " col(i) < n and diag(col(i)) < n }");
    r2 = r1->boundDomainRange();
    *r1 = *r2;
    // kp
    r2 = r1->projectOut(3);
    if (r2) {
        delete r1;
        r1 = r2;
    }
    // k
    r2 = r1->projectOut(1);
    if (r2) {
        delete r1;
        r1 = r2;
    }
    EXPECT_EQ(ex_r1->toISLString(), r1->toISLString());
    delete r1;
    delete ex_r1;

    r1 = new Relation("{[i,j]->[k]: j = k && i < A(k)}");
    ex_r1 = new Relation("{[i]->[k]: i < A(k)}");
    r2 = r1->projectOut(1);
    if (r2) {
        delete r1;
        r1 = r2;
    }
    EXPECT_EQ(r1->toISLString(), ex_r1->toISLString());
    delete r1, ex_r1;

    r1 = new Relation("{[i]->[j]: 0 <= A(i,B(j)) && 0 <= i < N}");
    r2 = r1->projectOut(1);
    delete r1;
    EXPECT_EQ(r2, nullptr);
    if (r2) {
        delete r2;
    }
}

#if 0
#pragma mark debuggingForILU
TEST_F(SetRelationTest, debuggingForILU){

    iegenlib::setCurrEnv();
    iegenlib::appendCurrEnv("colidx",
            new Set("{[i]:0<=i &&i<nnz}"),         // Domain
            new Set("{[j]:0<=j &&j<m}"),           // Range
            false,                                 // Not bijective.
            iegenlib::Monotonic_NONE               // no monotonicity
            );
    iegenlib::appendCurrEnv("rowptr",
        new Set("{[i]:0<=i &&i<m}"),
        new Set("{[j]:0<=j &&j<nnz}"), false, iegenlib::Monotonic_Increasing);
    iegenlib::appendCurrEnv("diagptr",
        new Set("{[i]:0<=i &&i<m}"),
        new Set("{[j]:0<=j &&j<nnz}"), false, iegenlib::Monotonic_Increasing);

   Set *islEqSet = new Set("{[i,ip,k,kp]: "
                                  "i < 1+colidx(kp) && colidx(kp) < i+1}");

   // ISL should find that i=colidx(kp).
   // Also normalization adds in the domain and range bounds for UF.
   Set *ex_islEqSet = new Set("{[i,ip,k,kp]:  i = colidx(kp) "
                                "&& 0<=kp && kp<nnz "
                                "&& 0<=colidx(kp) && colidx(kp)<m}");

   // Check and see if ISL library adds equality when we pass a set through it
   // with a < b+1 and b < a+1 constraints. Results should have a = b.
   islEqSet->normalize();
   EXPECT_EQ( ex_islEqSet->toISLString() , islEqSet->toISLString() );

   // Check addConstraintsDueToMonotonicity when partial ordering is
   // given explicitly.  From Figure 5 in paper draft.
   Set *partOrd = new Set("{[i,ip,k,kp,j1,j1p,j2,j2p]: "
                          "rowptr(i) <= k && k < j1 && "
                          "j1 < rowptr(i+1) && j1 = j2p && "
                          "rowptr(colidx(kp)) <= diagptr(colidx(kp)) && "
                          "diagptr(colidx(kp)) < j2p && "
                          "j2p < rowptr(colidx(kp)+1) }");

   // The constraints i<1+colidx(kp) and colidx(kp)<i+1 should be added.
   // Also will have domain and range bounds.
   Set *ex_partOrd = new Set("{[i,ip,k,kp,j1,j1p,j2,j2p]: "
                             "rowptr(i) <= k && k < j1 && "
                             "j1 < rowptr(i+1) && j1 = j2p && "
                             "rowptr(colidx(kp)) <= diagptr(colidx(kp)) && "
                             "diagptr(colidx(kp)) < j2p && "
                             "j2p < rowptr(colidx(kp)+1) && "
                             "i<1+colidx(kp) && colidx(kp)<i+1 && "
                             "0<=kp && kp<nnz && "
                             "0<=colidx(kp) && colidx(kp)<m && "
                             "0<=i && i<m && "
                             "0<=colidx(kp) && colidx(kp)<m && "
                             "0<=colidx(kp)+1 && colidx(kp)+1<m &&"
                             "0<=rowptr(i) && rowptr(i)<nnz && "
                             "0<=rowptr(colidx(kp)) && "
                             "rowptr(colidx(kp))<nnz && "
                             "0<=rowptr(i+1) && rowptr(i+1)<nnz && "
                             "0<=i+1 && i+1<m && "
                             "0<=diagptr(colidx(kp)) && "
                             "diagptr(colidx(kp))<nnz && "
                             "0<=rowptr(colidx(kp)+1) && "
                             "rowptr(colidx(kp)+1)<nnz }");


   // Adding constraints due to monotonicity. This also considers constraints
   // that should be added based on partial ordering.

   Set* extendedPartOrd = partOrd->boundDomainRange();
   Set* partOrdMont = extendedPartOrd->addConstraintsDueToMonotonicity();

   EXPECT_EQ( ex_partOrd->toISLString() , partOrdMont->toISLString() );

   delete islEqSet;
   delete partOrd;
   delete extendedPartOrd;
   delete partOrdMont;
}
#endif

#pragma mark numUFCallConstsMustRemove
TEST_F(SetRelationTest, numUFCallConstsMustRemove){

    iegenlib::setCurrEnv();
    iegenlib::appendCurrEnv("colidx",
            new Set("{[i]:0<=i &&i<nnz}"),         // Domain
            new Set("{[j]:0<=j &&j<m}"),           // Range
            false,                                 // Not bijective.
            iegenlib::Monotonic_NONE               // no monotonicity
            );
    iegenlib::appendCurrEnv("rowptr",
        new Set("{[i]:0<=i &&i<m}"),
        new Set("{[j]:0<=j &&j<nnz}"), false, iegenlib::Monotonic_Increasing);
    iegenlib::appendCurrEnv("diagptr",
        new Set("{[i]:0<=i &&i<m}"),
        new Set("{[j]:0<=j &&j<nnz}"), false, iegenlib::Monotonic_Increasing);

    Set *F1 = new Set("[m] -> {[i,ip,k,kp]: i < ip"
                                   " && 0 <= i && i < m"
                                  " && 0 <= ip && ip < m"
                           " && rowptr(i) <= k && k < diagptr(i)"
                         " && rowptr(ip) <= kp && kp < diagptr(ip)"
                       " && diagptr(colidx(k)) = rowptr(1+colidx(k))"
                       " && diagptr(colidx(k)) = rowptr(1+colidx(kp))"
                       " && diagptr(k) = 1+colidx(kp)"
                                     " && k = kp}");


   // Adding constraints due to domain and range of UFCs
   Set* extendedF1 = F1->boundDomainRange();
   std::set<Exp> domainRangeConsts = extendedF1->constraintsDifference(F1);

   int KPcount = F1->numUFCallConstsMustRemove(3, domainRangeConsts);

   EXPECT_EQ( 2 , KPcount );

   int Kcount = F1->numUFCallConstsMustRemove(2, domainRangeConsts);

   EXPECT_EQ( 3 , Kcount );

//std::cout<<"\n\nKcount = "<<Kcount<<"  KPcount = "<<KPcount<<"\n\n";

   delete F1;
   delete extendedF1;
}

#pragma mark removeUFCallConsts
TEST_F(SetRelationTest, removeUFCallConsts){

    iegenlib::setCurrEnv();
    iegenlib::appendCurrEnv("colidx",
            new Set("{[i]:0<=i &&i<nnz}"),         // Domain
            new Set("{[j]:0<=j &&j<m}"),           // Range
            false,                                 // Not bijective.
            iegenlib::Monotonic_NONE               // no monotonicity
            );
    iegenlib::appendCurrEnv("rowptr",
        new Set("{[i]:0<=i &&i<m}"),
        new Set("{[j]:0<=j &&j<nnz}"), false, iegenlib::Monotonic_Increasing);
    iegenlib::appendCurrEnv("diagptr",
        new Set("{[i]:0<=i &&i<m}"),
        new Set("{[j]:0<=j &&j<nnz}"), false, iegenlib::Monotonic_Increasing);

    Set *F1 = new Set("[m] -> {[i,ip,k,kp]: i < ip"
                                   " && 0 <= i && i < m"
                                  " && 0 <= ip && ip < m"
                           " && rowptr(i) <= k && k < diagptr(i)"
                         " && rowptr(ip) <= kp && kp < diagptr(ip)"
                       " && diagptr(colidx(k)) = rowptr(1+colidx(k))"
                       " && diagptr(colidx(k)) = rowptr(1+colidx(kp))"
                       " && diagptr(k) = 1+colidx(kp)"
                                     " && k = kp}");

   F1->removeUFCallConsts(3);

   Set* ex1_F1 = new Set("[m] -> {[i,ip,k,kp]: i < ip"
                                   " && 0 <= i && i < m"
                                  " && 0 <= ip && ip < m"
                           " && rowptr(i) <= k && k < diagptr(i)"
                         " && rowptr(ip) <= kp && kp < diagptr(ip)"
                       " && diagptr(colidx(k)) = rowptr(1+colidx(k))"
                                     " && k = kp}");

   EXPECT_EQ( ex1_F1->toISLString() , F1->toISLString() );


   F1->removeUFCallConsts(2);

   Set* ex2_F1 = new Set("[m] -> {[i,ip,k,kp]: i < ip"
                                   " && 0 <= i && i < m"
                                  " && 0 <= ip && ip < m"
                           " && rowptr(i) <= k && k < diagptr(i)"
                         " && rowptr(ip) <= kp && kp < diagptr(ip)"
                                     " && k = kp}");

   EXPECT_EQ( ex2_F1->toISLString() , F1->toISLString() );


    Set *F2 = new Set("[m] -> {[i,ip,k,kp]: i < ip"
                                   " && 0 <= i && i < m"
                                  " && 0 <= ip && ip < m"
                           " && rowptr(i) <= k && k < diagptr(i)"
                       " && diagptr(colidx(k)) = rowptr(1+colidx(k))"
                       " && diagptr(colidx(k)) = rowptr(1+colidx(kp))"

                                     " && k = kp}");

   // Adding domain and range constraints before removing UFCall constraints
   Set *extendedF2 = F2->boundDomainRange();
   extendedF2->removeUFCallConsts(2);

   Set* ex_F2 = new Set("[m] -> {[i,ip,k,kp]: i < ip"
                                   " && 0 <= i && i < m"
                                  " && 0 <= ip && ip < m"
                           " && rowptr(i) <= k && k < diagptr(i)"
                                    " && k >= 0 && kp >= 0"
                                    " && k < nnz && kp < nnz"
                                    " && rowptr(i) >= 0"
                                    " && diagptr(i) >= 0"
                                    " && colidx(kp) >= 0"
                                  " && colidx(kp) + 1 >= 0"
                                  " && colidx(kp) + 1 >= 0"
                              " && rowptr(1+colidx(kp)) >= 0"
                                    " && rowptr(i) < nnz"
                                    " && diagptr(i) < nnz"
                                    " && colidx(kp) < m"
                                  " && colidx(kp) < m"
                                  " && colidx(kp) + 1 < m"
                              " && rowptr(1+colidx(kp)) < nnz"

                                     " && k = kp}");

   EXPECT_EQ( ex_F2->toISLString() , extendedF2->toISLString() );

//std::cout<<"\n\nF1 = "<<F1->toISLString()<<"\n\n";

   delete F1;
   delete ex1_F1;
   delete ex2_F1;
   delete F2;
   delete ex_F2;
   delete extendedF2;
}

/*
#pragma mark domainInfoT
TEST_F(SetRelationTest, domainInfoT){

    iegenlib::setCurrEnv();
    iegenlib::appendCurrEnv("colidx",
            new Set("{[i]:0<=i &&i<nnz}"),         // Domain
            new Set("{[j]:0<=j &&j<m}"),           // Range
            false,                                 // Not bijective.
            iegenlib::Monotonic_NONE               // no monotonicity
            );
    iegenlib::appendCurrEnv("rowptr",
        new Set("{[i]:0<=i &&i<m}"),
        new Set("{[j]:0<=j &&j<nnz}"), false, iegenlib::Monotonic_Increasing);
    iegenlib::appendCurrEnv("diagptr",
        new Set("{[i]:0<=i &&i<m}"),
        new Set("{[j]:0<=j &&j<nnz}"), false, iegenlib::Monotonic_Increasing);

    Set *F1 = new Set("[m] -> {[i,ip,k,kp]: i < ip"
                                   " && 0 <= i && i < m"
                                  " && 0 <= ip && ip < m"
                           " && rowptr(i) <= k && k < diagptr(i)"
                         " && rowptr(ip) <= kp && kp < diagptr(ip)"
                       " && diagptr(colidx(k)) = rowptr(1+colidx(k))"
                       " && diagptr(colidx(k)) = rowptr(1+colidx(kp))"
                       " && diagptr(k) = 1+colidx(kp)"
                                     " && k = kp}");

    json data;

    Set *res = F1->domainInfo(data, 0);

}
*/


#pragma mark getString
TEST_F(SetRelationTest, getString){

    iegenlib::setCurrEnv();
    iegenlib::appendCurrEnv("colidx",
            new Set("{[i]:0<=i &&i<nnz}"),         // Domain
            new Set("{[j]:0<=j &&j<m}"),           // Range
            false,                                 // Not bijective.
            iegenlib::Monotonic_NONE               // no monotonicity
            );
    iegenlib::appendCurrEnv("rowptr",
        new Set("{[i]:0<=i &&i<m}"),
        new Set("{[j]:0<=j &&j<nnz}"), false, iegenlib::Monotonic_Increasing);
    iegenlib::appendCurrEnv("diagptr",
        new Set("{[i]:0<=i &&i<m}"),
        new Set("{[j]:0<=j &&j<nnz}"), false, iegenlib::Monotonic_Increasing);

    Set *s1 = new Set("[m] -> {[i,ip,k,kp]: i < ip"
                                   " && -5 <= i < m"
                                  " && 0 <= ip && ip+1 <= m"
                           " && rowptr(i) <= k && k+10 < diagptr(i)"
                         " && rowptr(ip) <= kp < 10"
                       " && diagptr(colidx(k)) = rowptr(1+colidx(k))"
                       " && diagptr(k) = 1+colidx(kp)"
                                     " && k-3 = kp}");

    Set *s1_ex = new Set((s1->getString()).c_str());

    EXPECT_EQ( string("{ [i, ip, k, kp] : rowptr(colidx(k) + 1) = diagptr(colidx(k)) "
                                      "&& kp + 3 = k && diagptr(k) = colidx(kp) + 1 "
                                      "&& 0 <= ip && -6 < i && rowptr(i) <= k && kp <= 9 "
                                      "&& rowptr(ip) <= kp && i < ip && i < m && ip < m "
                                      "&& k + 10 < diagptr(i) }")
                     , s1->getString());

    EXPECT_EQ( *s1_ex , *s1 );

    Set *s2 = new Set("[m] -> {[i,ip,k,kp]: i < ip && 0 < m"
                                   " && -5 <= i < m"
                         " && rowptr(ip) <= kp < 10"
                       " && diagptr(colidx(k)) = 1"
                       " && i = 1+colidx(kp)}");
    Set *s2_ex = new Set((s2->getString()).c_str());
    EXPECT_EQ( *s2_ex , *s2 );



    Relation *rel1 = new Relation("[m] -> {[i,k] -> [ip,kp]: i < ip"
                                   " && 0 <= i < m"
                                  " && 0 <= ip <= 10"
                           " && rowptr(i) <= k && k-10 < diagptr(i)"
                       " && diagptr(colidx(k)) = rowptr(1+colidx(k))"
                       " && diagptr(colidx(k)) = rowptr(1+colidx(kp))"
                                     " && k+3 = kp}");

    Relation *rel1_ex = new Relation((rel1->getString()).c_str());


    EXPECT_EQ( string("{ [i, k] -> [ip, kp] : rowptr(colidx(k) + 1) = diagptr(colidx(k)) "
                                          "&& rowptr(colidx(kp) + 1) = diagptr(colidx(k)) "
                                          "&& kp = k + 3 && 0 <= i && 0 <= ip && rowptr(i) <= k "
                                          "&& ip <= 10 && i < ip && i < m && k <= diagptr(i) + 9 }")
                      , rel1->getString());
    EXPECT_EQ( *rel1_ex , *rel1 );


   //std::cout << "\n\n--- getString --- \n\nSet = "
   //          << s->getString()<<"\n\nRelation = "<<rel->getString()<<"\n\n";

   delete s1;
   delete rel1;
   delete s1_ex;
   delete rel1_ex;
}


#pragma mark getZ3form
TEST_F(SetRelationTest, getZ3form){

    iegenlib::setCurrEnv();
    iegenlib::appendCurrEnv("colidx",
            new Set("{[i]:0<=i &&i<nnz}"),         // Domain
            new Set("{[j]:0<=j &&j<m}"),           // Range
            false,                                 // Not bijective.
            iegenlib::Monotonic_NONE               // no monotonicity
            );
    iegenlib::appendCurrEnv("rowptr",
        new Set("{[i]:0<=i &&i<m}"),
        new Set("{[j]:0<=j &&j<nnz}"), false, iegenlib::Monotonic_Increasing);
    iegenlib::appendCurrEnv("diagptr",
        new Set("{[i]:0<=i &&i<m}"),
        new Set("{[j]:0<=j &&j<nnz}"), false, iegenlib::Monotonic_Increasing);

    Set *s1 = new Set("[m] -> {[i,ip,k,kp]: i < ip"
                                  " && 0 <= ip <= m"
                           " && k+10 < diagptr(i)"
                       " && diagptr(colidx(k)) = rowptr(1+colidx(k))"
                                     " && k-3 = kp}");

    // UFSyms and VarSyms get populated with uninterpreted function symbols (UFSymbols),
    // and symbolic constants found in the set. Then later when a driver actually
    // generating a z3 file it can use them to define global variables and UFSymbols.

    std::set<std::string> UFSyms;
    std::set<std::string> VarSyms;
    std::vector<std::string> constrants = s1->getZ3form(UFSyms, VarSyms);
//    std::cout<<"\n>>> z3 Form:";
//    for(int i = 0 ; i < constrants.size(); i++)
//      std::cout<<"\n"<<constrants[i]<<"\n";

    // !! SparseConstraints::getZ3form returns a vector of strings that include
    //    constraints represented in SMT-LIB format that SMT solvers like z3
    //    gets as input. This can be used to check the satisfiability of
    //    an IEGenLib Set/Relation with a SMT solver. The returned list
    //    also includes tuple variable declarations, however they do not include UFSymbol
    //    and global variable declarations. This is because, when checking satisfiability of
    //    a set, we usually also want to define some user defined assertions along side original
    //    constraints. The assertions might have UFSymbols and global variables of their
    //    own that original constraints do not. We can put their UFSymbols and globals into
    //    UFSyms, and VarSyms std::set that SparseConstraints::getZ3form returns by reference,
    //    and then a driver function can declare all the UFSymbols and globals at the beginning of
    //    the input file that it is going to generate and pass to a SMT solver.

    EXPECT_EQ( string("(declare-const i Int)") , constrants[0] ); // Just defining i variable
    EXPECT_EQ( string("(declare-const ip Int)") , constrants[1] ); // Just defining ip variable
    EXPECT_EQ( string("(declare-const k Int)") , constrants[2] ); // Just defining k variable
    EXPECT_EQ( string("(declare-const kp Int)" ) , constrants[3] ); // Just defining i variable

    EXPECT_EQ( string("(assert (! (= (rowptr (+ (colidx k) 1))"
                      " (diagptr (colidx k))) :named c11) )") , constrants[4] ); // defining diagptr(colidx(k)) = rowptr(1+colidx(k))
    EXPECT_EQ( string("(assert (! (= (+ kp 3) k) :named c12) )") , constrants[5] ); // defining i < ip
    EXPECT_EQ( string("(assert (! (<= 0 ip) :named c13) )") , constrants[6] ); // defining 0 <= ip
    EXPECT_EQ( string("(assert (! (<= ip m) :named c14) )") , constrants[7] ); // defining ip <= m
    EXPECT_EQ( string("(assert (! (< i ip) :named c15) )") , constrants[8] ); // defining i < ip
    EXPECT_EQ( string("(assert (! (< (+ k 10) (diagptr i)) :named c16) )") , constrants[9] ); // defining k+10 < diagptr(i)

   delete s1;
}
// Test restrict operations.

TEST_F(SetRelationTest, RestrictDomainTest){

    // Test with valid Relation and Set.
    // rel = { [l] -> [k] : 1 <= n && n <= 10 && k = n + 1 }
    // set = { [i]: 5 <= i && i <= 25 }
    // expected result
    // rel \ set = { [l] -> [k] : 1 <= n && n <= 10 && k = n + 1 && 5 <= i && i <= 25}
    Relation *rel = new Relation("{[l] -> [k]: 1 <= n and n <= 10 and k = n + 1}");
    Set * set = new Set("{[i]: 5 <= i and i <= 25}");
    Relation * restrictRel = rel->Restrict(set);

    EXPECT_EQ( "{ [l] -> [k] : k - n - 1 = 0"
               " && -l + 25 >= 0 && l - 5 >= 0 &&"
               " -n + 10 >= 0 && n - 1 >= 0 }",
               restrictRel->prettyPrintString());

    // Test with valid relation and set.
    // rel = { [i] -> [k] : 1 < k && i = 0}
    // set = { [i]: n < 10 }
    // expected result
    // rel \ set = { [i] -> [k] : 1 < k && i = 10 && n < 10}
    Relation * rel3 = new Relation("{[i]->[k]: i < k and i =0}");
    Set * set3 = new Set("{[i]: n < 10}");
    Relation * restrictRel3 = rel3->Restrict(set3);
    EXPECT_EQ("{ [i] -> [k] : i = 0 &&"
              " -n + 9 >= 0 && -i + k - 1 >= 0 }",restrictRel3->prettyPrintString());



     auto set1 = new Set("{[i,j]: i >= 0 and i < NR and"
                          " j >= 0 and j < NC and Ad(i,j) > 0}");
     auto rel1 = new Relation("{[i,j] -> [n]:"
                                    " row(n) = i and col(n) = j and  i >= 0 and "
                                    " i < NR and j >= 0 and j < NC}");
     Relation* restrictRel2 = rel1->Restrict(set1);
     EXPECT_EQ("{ [i, j] -> [n] : i - row(n) = 0 && j - col(n) = 0"
               " && i >= 0 && j >= 0 && Ad(i, j) - 1 >= 0 && -i + NR"
               " - 1 >= 0 && -j + NC - 1 >= 0 }",restrictRel2->
               prettyPrintString());


     // Test with Relation and set with mismatched arities.
     Relation *rel2 = new Relation(
             "{[l] -> [k]: 1 <= i and i <= 10 and k = i + 1}");
     Set * set2 = new Set(
             "{[i,l]: 5 <= i and i <= 25 and l = row(i)}");

     // Expect exception about arity mismatch.
     EXPECT_THROW(rel2->Restrict(set2),
                  iegenlib::assert_exception );

     delete restrictRel;
     delete rel1;
     delete rel2;
     delete rel3;
     delete set1;
     delete set2;
     delete set3;
     delete restrictRel2;
     delete restrictRel3;
}


// Test solve for output tuple.
TEST_F(SetRelationTest, SolveForOutputTuple){

     Relation * rel = new Relation(
		     "{[i,j] -> [k]: A(i,j) > 0 and rowptr(i) <= k"
		     " and k < rowptr(i+ 1) and col(k) =j and 0 <= i"
		     " and i < NR and 0 <= j and j < NC}");

     auto solveForList = rel->solveForOutputTuple();
     EXPECT_EQ(solveForList.size(),5);


     // Check contents of list.
     Exp * constraint1 = (*solveForList.begin());
     Exp * constraint2 = (*(++solveForList.begin()));
     Exp * constraint3 = (*(++(++solveForList.begin())));
     Exp * constraint4 = (*(++(++(++solveForList.begin()))));
     Exp * constraint5 = (*(++(++(++(++solveForList.begin())))));

     // Expression toString does not attach = 0 | >= 0 to the
     // epression.
     EXPECT_EQ(constraint1->prettyPrintString(rel->getTupleDecl()),
          "i - col_aux0(k)");
     EXPECT_EQ(constraint2->prettyPrintString(rel->getTupleDecl()),
          "k - col_inv(i, j)");
     EXPECT_EQ(constraint3->prettyPrintString(rel->getTupleDecl()),
          "j - col(k)");

     EXPECT_EQ(constraint4->prettyPrintString(rel->getTupleDecl()),
          "k - rowptr(i)");

     EXPECT_EQ(constraint5->prettyPrintString(rel->getTupleDecl()),
          "-k + rowptr(i + 1) - 1");




     Relation * re2 = new Relation(
		     "{[i,j] -> [n]: A(i,j) > 0 and 0 <= n"
		     " and n < NNZ and rowcol(n) = (i,j) "
		     " and 0 <= i and i < NR and 0 <= j and j < NC}");
     auto solveForList2 = re2->solveForOutputTuple();
     EXPECT_EQ(solveForList.size(),3);
     // Check contents of list.
     Exp * constraint21 = (*solveForList2.begin());
     Exp * constraint22 = (*(++solveForList2.begin()));
     Exp * constraint23 = (*(++(++solveForList2.begin())));

     EXPECT_EQ(constraint21->prettyPrintString(re2->getTupleDecl()),
          "-n + rowcol_inv(i,j) = 0 ");
     EXPECT_EQ(constraint22->prettyPrintString(re2->getTupleDecl()),
          "n >= 0");
     EXPECT_EQ(constraint23->prettyPrintString(re2->getTupleDecl()),
          "-n + NNZ - 1 >= 0");

     delete constraint21;
     delete constraint22;
     delete constraint23;
     delete constraint1;
     delete constraint2;
     delete constraint3;
     delete re2;
     delete rel;
}


// Test transitive closure.
TEST_F(SetRelationTest, TransitiveClosure){
     Relation * rel = new Relation(
		     "{[i,j] -> [k]: A(i,j) > 0 and rowptr(i) <= k"
		     " and k < rowptr(i+ 1) and col(k) =j and 0 <= i"
		     " and i < NR and 0 <= j and j < NC}");
     Relation * closure = rel->TransitiveClosure() ;
     EXPECT_EQ("{ [i, j] -> [k] : j - col(k) = 0 && i >= 0 && j >= 0"
	       " && col(k) >= 0 && k - rowptr(i) >= 0 && NC - 1 >= 0"
	       " && NR - 1 >= 0 && A(i, j) - 1 >= 0 && -i + NR - 1 >= 0"
	       " && -j + NC - 1 >= 0 && -k + rowptr(i + 1) - 1 >= 0 &&"
	       " NC - col(k) - 1 >= 0 && -rowptr(i) + rowptr(i + 1) - 1 >= 0 }",
	       closure->prettyPrintString());

     Relation * rel2= new Relation(
		     "{[i1,i2]->[j1,j2]: j1 - i1 = 1 and j2-i2 >= 2"
		     " and 1 <= i1 and 1 <= j1 and 1 <= j2 and i1 <= n"
		     " and j1 <= n and j2 <= n and i1 <= i2 and i2 <= n}");
     Relation* clo2 = rel2->TransitiveClosure();
     EXPECT_EQ("{ [i1, i2] -> [j1, j2] : i1 - j1 + 1 = 0 && i1 >= 0 &&"
	       " i2 >= 0 && j2 >= 0 && -i1 + i2 >= 0 && -i1 + n >= 0 &&"
	       " -i2 + n >= 0 && -j1 + n >= 0 && j1 - 1 >= 0 && -j2 + n"
	       " >= 0 && n - 1 >= 0 && -i1 + n - 1 >= 0 && -i2 + j2 - 3"
	       " >= 0 && -i2 + n - 3 >= 0 }",clo2->prettyPrintString());

     Relation* rel3 = new Relation(
		     "{[n] -> [k] : rowptr <= k and k < rowptr1"
		     " and col2 = col1 and 0 <= row1 and row1 < N_R"
		     " and  0 <= col1 < N_C and row1in = n and col2in = k }");


     Relation* clo3 = rel3->TransitiveClosure();
     EXPECT_EQ("{ [n] -> [k] : n - row1in = 0 && k - col2in = 0 &&"
	       " col1 - col2 = 0 && col1 >= 0 && col2 >= 0 && row1 >= 0 &&"
	       " k - rowptr >= 0 && N_C - 1 >= 0 && N_R - 1 >= 0 &&"
	       " col2in - rowptr >= 0 && -k + rowptr1 - 1 >= 0 &&"
	       " N_C - col1 - 1 >= 0 && N_C - col2 - 1 >= 0 &&"
	       " N_R - row1 - 1 >= 0 && -col2in + rowptr1 - 1 >= 0 &&"
	       " -rowptr + rowptr1 - 1 >= 0 }",clo3->prettyPrintString());

     Relation * rel4 = new Relation(
		     "{[i,j] -> [k]: A(i,j) > 0 and rowptr(i) <= k"
		     " and k < rowptr(i + 1) and col_inv(i,j) = k and 0 <= i"
		     " and i < NR and 0 <= j and j < NC}");

     Relation* clo4 = rel4->TransitiveClosure();


     Set * set = new Set(
		     "{[n,k]: A(row(n),col1(n)) > 0 and rowptr(row(n)) <= k"
		     " and k < rowptr(row(n) + 1) and col2_inv(row(n),col1(n)) = k"
		     " and 0 <= row(n) and col2(k) = col1(n)"
		     " and row(n) < NR and 0 <= col1(n) and col1(n) < NC}");

     Set* clo5 = set->TransitiveClosure();

     delete set;
     delete clo5;
     delete rel4;
     delete clo4;
     delete clo3;
     delete rel3;
     delete clo2;
     delete rel2;
     delete closure;
     delete rel;
}


<|MERGE_RESOLUTION|>--- conflicted
+++ resolved
@@ -3965,39 +3965,6 @@
         "&& jp < n && col(jp) < n-2 && idx(i+1) < n && idx(i) < idx(i+1)}");
     s2 = s1->boundDomainRange();
     *s1 = *s2;
-<<<<<<< HEAD
-
-   // projectOut has the same behaivor for both Relation and Set
-
-  // Projecting out 'j' from s1
-  s2 = s1->projectOut(1);     // 1 == index of 'j'
-  if ( s2 ){
-     delete s1;               // removing old s1
-     s1 = s2;
-  }
-  // Projecting out 'ip' from s1
-  s2 = s1->projectOut(1);     // 1 == index of 'ip' (in new results)
-
-  if ( s2 ){
-     delete s1;               // removing old s1
-     s1 = s2;
-  }
-//   std::cout << std::endl << "s1 = " << s1->toISLString() << std::endl;
-
-   EXPECT_EQ( ex_s1->toISLString() , s1->toISLString() );
-
-   delete r1;
-   delete s1;
-   delete ex_r1;
-   delete ex_s1;
-
-
-    s1 = new Set("{[x,y]: 1 <= y && y <= x && x <= 100}");
-    ex_s1 = new Set("{[y]: 1 <= y <= 100}");
-
-    s2 = s1->projectOut(0); // project out x
-
-=======
     // j
     s2 = s1->projectOut(1);
     if (s2) {
@@ -4006,7 +3973,6 @@
     }
     // ip
     s2 = s1->projectOut(1);
->>>>>>> 68569ea0
     if (s2) {
         delete s1;
         s1 = s2;
