--- conflicted
+++ resolved
@@ -4983,14 +4983,13 @@
 		    prettyPrintString(domain->getTupleDecl()));
 }
 
-<<<<<<< HEAD
-
-TEST_F(SetRelationTest, IsSubset){
-    Set* s1 = new Set("{[i]: 0 <= i < N && x < 0}");
-    Set* s2 = new Set("{[i]: 0 <= i < N}");
+
+TEST_F(SetRelationTest, IsSubset) {
+    Set *s1 = new Set("{[i]: 0 <= i < N && x < 0}");
+    Set *s2 = new Set("{[i]: 0 <= i < N}");
     EXPECT_FALSE(s2->isSubset(s1));
     EXPECT_TRUE(s1->isSubset(s2));
-=======
+}
 TEST_F(SetRelationTest, ProjectOutConstTest ){
     iegenlib::Set* s1 = new iegenlib::Set("{[0,i,0] : 0 <=i< N}");
     iegenlib::Set* s2 = new iegenlib::Set("{[0,i,1] : 0 <=i< N && x >10}");
@@ -5024,5 +5023,4 @@
 
     Set* s3  = s2->addPadding(max);
     EXPECT_EQ(s3->prettyPrintString(), "{ [i, 0, 0] : i >= 0 && -i + N - 1 >= 0 }");
->>>>>>> 49a1dc69
 }