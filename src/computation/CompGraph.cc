--- conflicted
+++ resolved
@@ -1,4 +1,3 @@
-<<<<<<< HEAD
 #include "CompGraph.h"
 
 #include "util.h"
@@ -558,12 +557,6 @@
 	        if (dataNode->numOutEdges() != 0){
 	           continue;
 		}
-                auto it= std::find_if(dataNodes.begin(),dataNodes.end(),
-		    [dataNode] (const std::pair<std::string,NodePtr>& data)
-		    {return data.second == dataNode;});
-                if(it!=dataNodes.end()){
-		    dataSpaces.push_back(it->first);
-		}
 		for(auto& edge:dataNode->getInEdges()){
 		    NodePtr stmtNode =  edge->getStmtNode();
                      // Making sure that we dont remove 
@@ -595,7 +588,14 @@
 
 		    }
 		}
-	        // Remove all InEdges to this node
+                auto it= std::find_if(dataNodes.begin(),dataNodes.end(),
+		    [dataNode] (const std::pair<std::string,NodePtr>& data)
+		    {return data.second == dataNode;});
+                if(it!=dataNodes.end()){
+		    dataSpaces.push_back(it->first);
+		}
+		
+		// Remove all InEdges to this node
 		for (auto& edge: dataNode->getInEdges()){
 		    dataNode->removeInEdge(edge);	
 		}
@@ -656,10 +656,14 @@
 
         // This is the edge between writeNode and dataNode
         EdgePtr write = writeNode->getOutEdge(0);
-        NodePtr dataNode = write->getDataNode();
+        NodePtr dataNode = write->getDataNode();		
+
+		// If the data node is never read from, ignore it
+        if (dataNode->numOutEdges() <= 0) { continue; }
+
         // Make sure the data space is written to and read from only one statement,
         // respectively
-        if (dataNode->numInEdges() != 1 || dataNode->numOutEdges() != 1) { continue; }
+//        if (dataNode->numInEdges() != 1 || dataNode->numOutEdges() != 1) { continue; }
 
         // This is the edge between dataNode and readNode
         EdgePtr read = dataNode->getOutEdge(0);
@@ -669,6 +673,14 @@
 
         // Get the read statement's node
         NodePtr readNode = read->getStmtNode();
+
+		// Make sure both statements aren't in a subgraph
+		const std::set<NodePtr>& stmts = subgraph.getStmts();
+		if (stmts.find(writeNode) == stmts.end() ||
+			stmts.find(readNode) == stmts.end()) {
+			continue;
+		}
+
         // Remove its connection to dataNode
         readNode->removeInEdge(read);
         // Connect it to and update all of writeNode's reads
@@ -701,713 +713,4 @@
     return PARAM_RETURN_COLOR;
 }
 
-}
-=======
-#include "CompGraph.h"
-
-#include "util.h"
-#include "Computation.h"
-
-#define DEBUG
-
-namespace iegenlib {
-
-struct NodeType {
-    std::string shape, style, color;
-
-    std::string generate() const {
-        std::ostringstream ss;
-        if (shape != "") { ss << "[shape=" << shape << "]"; }
-        if (style != "") { ss << "[style=" << style << "]"; }
-        if (color != "") { ss << "[color=" << color << "]"; }
-        return ss.str();
-    }
-};
-
-const std::pair<const char*, NodeType> nodeTypes[] = {
-    std::make_pair("Debug Statements are Enabled", NodeType {"box", "", "white"}),
-    std::make_pair("Statement", NodeType {"Mrecord", "bold", DEFAULT_COLOR}),
-    std::make_pair("Data Space", NodeType {"box", "bold", DEFAULT_COLOR}),
-    std::make_pair("Unread Data Space", NodeType {"box", "filled", UNREAD_COLOR}),
-    std::make_pair("Read-only Parameter", NodeType {"box", "bold", PARAM_COLOR}),
-    std::make_pair("Parameter", NodeType {"box", "filled", PARAM_COLOR}),
-    std::make_pair("Returned Data Space", NodeType {"box", "bold", RETURN_COLOR}),
-    std::make_pair("Read-only Returned Paramter", NodeType {"box", "bold", PARAM_RETURN_COLOR}),
-    std::make_pair("Returned Parameter", NodeType {"box", "filled", PARAM_RETURN_COLOR}),
-    std::make_pair("Source Statement", NodeType {"Mrecord", "bold", SOURCE_COLOR}),
-    std::make_pair("Hidden Statement/Data Space", NodeType {"point", "", ""})
-};
-
-std::string generateNode(std::string name, std::string label, NodeTypes type) {
-    std::ostringstream ss;
-    ss << name << "[" << generateDotLabel(label) << "]"
-       << nodeTypes[type].second.generate() << ";\n";
-    return ss.str();
-}
-
-std::string generateLegendNode(NodeTypes type) {
-    std::string label = nodeTypes[type].first;
-    const NodeType &nodeType = nodeTypes[type].second;
-    std::ostringstream ss;
-    if (nodeType.shape == "point") {
-        ss << "subgraph clusterLegend" << type << " {\n"
-           << "style=bold;\n" << generateDotLabel(label) << ";\n";
-    }
-    ss << "Legend" << type << "[" << generateDotLabel(label) << "]"
-       << nodeType.generate() << ";\n";
-    if (nodeType.shape == "point") { ss << "}\n"; }
-    return ss.str();
-}
-
-std::string createLegend(const std::set<NodeTypes> &nodes) {
-#ifdef DEBUG
-    std::cerr << "Creating Legend" << std::endl;
-#endif
-
-    std::ostringstream ss, arrows;
-    ss << "subgraph clusterLegend {\n"
-       << "style = bold;\n"
-       << "color = black;\n"
-       << "label = \"Legend\";\n";
-
-    for (NodeTypes type : nodes) {
-        ss << generateLegendNode(type);
-        if (type != *nodes.begin()) { arrows << "->"; }
-        arrows << "Legend" << type;
-    }
-    
-//    ss << arrows.str() << "[style=invis]\n";
-
-    ss << "}\n";
-
-#ifdef DEBUG
-    std::cerr << "Legend Created" << std::endl;
-#endif
-
-    return ss.str();
-}
-
-
-/*Edge copy() {
-    Edge edge;
-    edge.write = write;
-    edge.label = label;
-    edge.accessStr = accessStr;
-    edge.color = color;
-    return edge;
-}*/
-
-void Edge::generateLabel(Relation* dataRelation) {
-    std::string relStr = dataRelation->getString();
-    int pos1 = relStr.rfind('[');
-    int pos2 = relStr.rfind(']');
-    accessStr = relStr.substr(pos1, pos2 - pos1 + 1);
-    label = accessStr;
-}
-
-void Edge::generateDotString(std::ostringstream &ss) {
-    if (written) { return; }
-    ss << "\t\t";
-    if (write) { ss << stmtNode->getName() << "->" << dataNode->getName(); }
-    else { ss << dataNode->getName() << "->" << stmtNode->getName(); }
-    ss << "[" << generateDotLabel(label)
-       << "][style=bold][color=" << color << "]\n";
-    written = true;
-}
-
-bool Edge::isConst() {
-    for (auto &ch : accessStr) {
-        if (isalpha(ch)) { return false; }
-    }
-    return true;
-}
-
-/*Node copy() {
-    Node node;
-    node.name = name;
-    node.label = label;
-    node.shape = shape;
-    node.color = color;
-}*/
-
-void Node::addInEdge(EdgePtr ptr) {
-    if (!inEdgeExists(ptr)) { inEdges.push_back(ptr); }
-}
-
-void Node::removeInEdge(EdgePtr ptr) {
-    auto it = std::find(inEdges.begin(), inEdges.end(), ptr);
-    if (it != inEdges.end()) { inEdges.erase(it); }
-}
-
-bool Node::inEdgeExists(EdgePtr ptr) {
-    for (EdgePtr& mPtr : inEdges) {
-        if (mPtr->getStmtNode() == ptr->getStmtNode() &&
-            mPtr->getDataNode() == ptr->getDataNode() &&
-            mPtr->isWrite() == ptr->isWrite()) {
-            return true;
-        }
-    }
-    return false;
-}
-
-void Node::addOutEdge(EdgePtr ptr) {
-    if (!outEdgeExists(ptr)) { outEdges.push_back(ptr); }
-}
-
-void Node::removeOutEdge(EdgePtr ptr) {
-    auto it = std::find(outEdges.begin(), outEdges.end(), ptr);
-    if (it != outEdges.end()) { outEdges.erase(it); }
-}
-
-bool Node::outEdgeExists(EdgePtr ptr) {
-    for (EdgePtr& mPtr : outEdges) {
-        if (mPtr->getStmtNode() == ptr->getStmtNode() &&
-            mPtr->getDataNode() == ptr->getDataNode() &&
-            mPtr->isWrite() == ptr->isWrite()) {
-            return true;
-        }
-    }
-    return false;
-}
-
-void Node::generateDotString(std::ostringstream &ss) {
-    if (written) { return; }
-    ss << generateNode(name, label, type);
-    written = true;
-}
-
-void Subgraph::reduceStmts(int toLevel) {
-    if (toLevel == -1 || level <= toLevel) {
-        for (NodePtr stmtNode : stmts) {
-            stmtNode->setType(NodeTypes::hidden);
-        }
-        for (Subgraph& subgraph : subgraphs) {
-            subgraph.reduceStmts(toLevel);
-        }
-    }
-}
-
-void Subgraph::reduceDataSpaces(int toLevel) {
-    if (toLevel == -1 || level <= toLevel) {
-        for (NodePtr stmtNode : stmts) {
-            for (EdgePtr ptr : stmtNode->getOutEdges()) {
-                ptr->getDataNode()->setType(NodeTypes::hidden);
-            }
-        }
-        for (Subgraph& subgraph : subgraphs) {
-            subgraph.reduceDataSpaces(toLevel);
-        }
-    }
-}
-
-void Subgraph::generateDotString(std::ostringstream &ss) {
-    int cnt = 0;
-    generateDotString(ss, cnt);
-}
-
-void Subgraph::generateDotString(std::ostringstream &ss, int &cnt) {
-    if (level > 0) {
-//        ss << "subgraph cluster" << subgraph.level << " {\n"
-        ss << "subgraph cluster" << cnt << " {\n"
-           << "style = filled;\n"
-           << "color = \"\";\n"
-           << generateDotLabel(label)
-           << "\n";
-    }
-
-    // Generate statements
-    for (NodePtr stmtNode : stmts) {
-        stmtNode->generateDotString(ss);
-        for (EdgePtr ptr : stmtNode->getOutEdges()) {
-            ptr->getDataNode()->generateDotString(ss);
-            ptr->generateDotString(ss);
-        }
-    }
-
-    // Generate subgraphs
-    cnt++;
-    for (Subgraph &sg : subgraphs) {
-        sg.generateDotString(ss, cnt);
-    }
-
-    if (level > 0) { ss << "}\n"; }
-}
-
-bool Subgraph::removeStmt(NodePtr stmt) {
-    for (auto it = stmts.begin(); it != stmts.end(); it++) {
-        if (*it == stmt) { stmts.erase(it); return true; }
-    }
-    for (Subgraph& sg : subgraphs) {
-        if (sg.removeStmt(stmt)) { return true; }
-    }
-    return false;
-}
-
-
-/*CompGraph CompGraph::copy() {
-    CompGraph compGraph;
-    compGraph.subgraph = copySubgraph(compGraph, subgraph);
-}
-
-Subgraph CompGraph::copySubgraph(CompGraph &toGraph, Subgraph &fromSG) {
-    Subgraph copySG;
- 
-    for (StmtPtr stmt : fromSG.stmts) {
-
-    }   
-
-    for (Subgraph &sg : fromSG.subgraphs) {
-        copySG.addSubgraph(copySubgraph(toGraph, sg));
-    }
-    return copySG;
-}*/
-
-void CompGraph::create(Computation* comp) {
-#ifdef DEBUG 
-    std::cerr << "Creating Graph" << std::endl;
-#endif
-    stmtNodes.clear();
-    dataNodes.clear();
-    // Populate nodes
-    for (int i = 0; i < comp->getNumStmts(); i++) {
-        Stmt* stmt = comp->getStmt(i);
-        NodePtr stmtNode = std::make_shared<Node>();
-        for (int j = 0; j < stmt->getNumReads(); j++) {
-            std::string read = comp->trimDataSpaceName(stmt->getReadDataSpace(j));
-            auto it = dataNodes.find(read);
-            if (it == dataNodes.end()) {
-                it = dataNodes.insert(it, {read, std::make_shared<Node>()});
-            }
-            EdgePtr ptr = std::make_shared<Edge>(false, stmtNode, it->second);
-            ptr->generateLabel(stmt->getReadRelation(j));
-            stmtNode->addInEdge(ptr);
-            it->second->addOutEdge(ptr);
-        }
-        for (int j = 0; j < stmt->getNumWrites(); j++) {
-            std::string write = comp->trimDataSpaceName(stmt->getWriteDataSpace(j));
-            auto it = dataNodes.find(write);
-            if (it == dataNodes.end()) {
-                it = dataNodes.insert(it, {write, std::make_shared<Node>()});
-            }
-            EdgePtr ptr = std::make_shared<Edge>(true, stmtNode, it->second);
-            ptr->generateLabel(stmt->getWriteRelation(j));
-            stmtNode->addOutEdge(ptr);
-            it->second->addInEdge(ptr);
-        }
-        stmtNode->setType(NodeTypes::stmt);
-        stmtNode->setName("S" + std::to_string(i));
-        stmtNodes[i] = stmtNode;
-    }
-    for (auto& pair : dataNodes) {
-        pair.second->setType(NodeTypes::data); 
-        pair.second->setName(pair.first);
-        pair.second->setLabel(pair.first);
-    }
-
-    // Mark parameters
-    for (std::string param : comp->getParameters()) {
-        auto it = dataNodes.find(comp->trimDataSpaceName(param));
-        if (it == dataNodes.end()) { continue; }
-        it->second->setType(it->second->numInEdges() > 0 ? NodeTypes::param
-                                                         : NodeTypes::readParam);
-        for (EdgePtr ptr : it->second->getOutEdges()) {
-            ptr->setColor(getDotColor(ptr->getColor(), PARAM_COLOR));
-        }
-    }
-    // Mark returns
-    for (std::string ret : comp->getActiveOutValues()) {
-        auto it = dataNodes.find(comp->trimDataSpaceName(ret));
-        if (it == dataNodes.end()) { continue; }
-        switch (it->second->getType()) {
-            case NodeTypes::param:
-                it->second->setType(NodeTypes::returnedParam);
-                break;
-            case NodeTypes::readParam:
-                it->second->setType(NodeTypes::readReturnedParam);
-                break;
-            default:
-                it->second->setType(NodeTypes::returnVal);
-                break;
-        }
-        for (EdgePtr ptr : it->second->getInEdges()) {
-            ptr->setColor(getDotColor(ptr->getColor(), RETURN_COLOR));
-        }
-    }
-    // Mark unread data spaces except for returns
-    for (auto pair : dataNodes) {
-        if (pair.second->numOutEdges() == 0) {
-            switch (pair.second->getType()) {
-                case NodeTypes::returnVal:
-                case NodeTypes::returnedParam:
-                case NodeTypes::readReturnedParam:
-                    break;
-                default:
-                    pair.second->setType(NodeTypes::unread);
-            }
-        }
-    }
-
-    std::vector<std::pair<int, Set*>> compIterSpaces = comp->getIterSpaces();
-    std::vector<std::pair<NodePtr, Set*>> iterSpaces;
-    // Generate statement labels and remove any unused iteration spaces
-    for (auto pair = compIterSpaces.begin(); pair != compIterSpaces.end(); pair++) {
-        auto it = stmtNodes.find(pair->first);
-        if (it != stmtNodes.end()) {
-            it->second->setLabel(pair->second->prettyPrintString());
-            it->second->addLabel("\\nS");
-            it->second->addLabel(std::to_string(pair->first));
-            iterSpaces.push_back({it->second, pair->second});
-        }
-    }
-    // Generate subgraphs
-    subgraph = generateSubgraph(iterSpaces, 0);
-    for (auto& pair : iterSpaces) {
-        delete pair.second;
-    }
-
-#ifdef DEBUG
-    std::cerr << "Graph Created" << std::endl;
-#endif
-}
-
-Subgraph CompGraph::generateSubgraph(std::vector<std::pair<NodePtr, Set*>> &activeStmts, int level) {
-#ifdef DEBUG
-    std::cerr << "Creating Subgraphs" << std::endl;
-#endif
-    Subgraph subgraph(level);
-
-    if (activeStmts.size() == 0) { return subgraph; }
-
-    Set* set = activeStmts[0].second;
-    if (level > 0) {
-        // Replace all '$' because dot throws a fit
-        Set* projectedIS = new Set(replaceInString(set->getString(), "$", ""));
-        // Perform projections for each column
-        // TODO: Don't need to iterate
-        for (int j = set->arity() - 1; j >= level; j--) {
-            Set* tmp = projectedIS;
-            projectedIS = projectedIS->projectOut(j);
-            delete tmp;
-        }
-
-        subgraph.setLabel("Domain: ");
-        subgraph.addLabel(projectedIS->prettyPrintString());
-
-        delete projectedIS;
-    }
-
-    // This is the final subgraph
-    if (level >= set->arity() - 1) {
-        for (auto &pair : activeStmts) {
-            subgraph.addStmt(pair.first);
-        }
-    // Differentiate between statements in this subgraph
-    // and those in further nested subgraphs
-    } else {
-        std::map<int, std::vector<std::pair<NodePtr, Set*>>> stmtGroups;
-        for (auto &pair : activeStmts) {
-            TupleDecl tupleDecl = pair.second->getTupleDecl();
-            // No more iterators
-            if (tupleDecl.elemIsConst(level + 1)) {
-                subgraph.addStmt(pair.first);
-            // More iterators
-            } else {                
-                stmtGroups[tupleDecl.elemConstVal(level)].push_back(pair);
-            }
-        }
-        for(auto &pair : stmtGroups) {
-            subgraph.addSubgraph(generateSubgraph(pair.second, level+2));
-        }
-    }
-#ifdef DEBUG
-    std::cerr << "Subgraphs Created" << std::endl;
-#endif
-   return subgraph;
-}
-
-std::string CompGraph::toDotString() {
-#ifdef DEBUG
-    std::cerr << "Creating Dot String" << std::endl;
-#endif
-    resetWritten();
-
-    std::ostringstream ss;
-    ss << "digraph dataFlowGraph_1{\nrankdir=LR;\n"
-       << createLegend(legend);
-    subgraph.generateDotString(ss);
-    generateDotReads(ss);
-    ss << "}";
-#ifdef DEBUG
-    std::cerr << "Dot String Created" << std::endl;
-#endif
-    return ss.str();
-}
-
-std::string CompGraph::toDotString(int stmtIdx, bool reads, bool writes) {
-    auto it = stmtNodes.find(stmtIdx);
-    if (it == stmtNodes.end()) { return ""; }
-    NodePtr stmt = it->second;
-
-    resetWritten();
-
-    auto myLegend = legend;
-    myLegend.insert(NodeTypes::source);
-    std::ostringstream ss;
-    ss << "digraph dataFlowGraph_1{\nrankdir=LR;\n"
-       << createLegend(myLegend);
-
-    NodeTypes type = stmt->getType();
-    stmt->setType(NodeTypes::source);
-    stmt->generateDotString(ss);
-    stmt->setType(type);
-
-    bool arr[2] = {reads, writes};
-    for (int i = 0; i < 2; i++) {
-        if (!arr[i]) { continue; }
-        std::queue<NodePtr> toVisit;
-        for (EdgePtr ptr : (i == 0 ? stmt->getInEdges() : stmt->getOutEdges())) {
-            std::string color = ptr->getColor();
-            ptr->setColor(SOURCE_COLOR);
-            ptr->generateDotString(ss);
-            ptr->setColor(color);
-            toVisit.push(ptr->getDataNode());
-        }
-        while (!toVisit.empty()) {
-            NodePtr node = toVisit.front();
-            toVisit.pop();
-            if (node->isWritten()) { continue; }
-            node->generateDotString(ss);
-            for (EdgePtr ptr : (i == 0 ? node->getInEdges() : node->getOutEdges())) {
-                ptr->generateDotString(ss);
-                toVisit.push(ptr->isWrite() == (i == 0) ? ptr->getStmtNode() :
-                                                          ptr->getDataNode());
-            }
-        }
-    }
-    ss << "}";
-
-    return ss.str();
-}
-
-void CompGraph::generateDotReads(std::ostringstream &ss) {
-    for (auto& pair : stmtNodes) {
-        for (EdgePtr ptr : pair.second->getInEdges()) {
-            ptr->getDataNode()->generateDotString(ss);
-            ptr->generateDotString(ss);
-        }
-    }
-}
-
-void CompGraph::resetWritten() {
-    for (auto& pair : stmtNodes) {
-        pair.second->reset();
-        for (EdgePtr ptr : pair.second->getInEdges()) {
-            ptr->reset();
-        }
-        for (EdgePtr ptr : pair.second->getOutEdges()) {
-            ptr->reset();
-        }
-    }
-    for (auto& pair : dataNodes) {
-        pair.second->reset();
-    }
-}
-
-void CompGraph::addDebugStmts(std::vector<std::pair<int, std::string>> debugStmts) {
-    // Add debug statements
-    for (auto& pair : debugStmts) {
-        auto it = stmtNodes.find(pair.first);
-        if (it == stmtNodes.end()) { continue; }
-        it->second->addLabel("\\n");
-        it->second->addLabel(pair.second);
-    }
-    legend.insert(NodeTypes::debug);
-}
-
-void CompGraph::reduceStmts() {
-    for (auto &pair : stmtNodes) {
-        bool allConst = true;
-        for (EdgePtr ptr : pair.second->getInEdges()) {
-            if (!ptr->isConst()) { allConst = false; break; }
-        }
-        if (!allConst) { continue; }
-        for (EdgePtr ptr : pair.second->getOutEdges()) {
-            if (!ptr->isConst()) { allConst = false; break; }
-        }
-        if (allConst) {
-            pair.second->setType(NodeTypes::hidden);
-        }
-    }
-    legend.insert(NodeTypes::hidden);
-}
-
-void CompGraph::reduceStmts(int toLevel) {
-    subgraph.reduceStmts(toLevel);
-}
-
-
-
-void CompGraph::removeDeadNodes( std::vector<int>& stmtIds, 
-        std::vector<std::string>&dataSpaces){
-    stmtIds.clear();
-    dataSpaces.clear();
-    for (auto& pair: dataNodes){
-        if (pair.second->getType() == NodeTypes::unread){
-	    std::queue<NodePtr> q;
-	    q.push(pair.second);
-	    while(!q.empty()){
-                NodePtr dataNode = q.front();
-		q.pop();
-		
-	        if (dataNode->numOutEdges() != 0){
-	           continue;
-		}
-                auto it= std::find_if(dataNodes.begin(),dataNodes.end(),
-		    [dataNode] (const std::pair<std::string,NodePtr>& data)
-		    {return data.second == dataNode;});
-                if(it!=dataNodes.end()){
-		    dataSpaces.push_back(it->first);
-		}
-		for(auto& edge:dataNode->getInEdges()){
-		    NodePtr stmtNode =  edge->getStmtNode();
-		    // Find StatementID change this to use
-		    // an Id stored in the Node DS
-		    auto it = std::find_if(stmtNodes.begin(),stmtNodes.end(),
-		        [stmtNode] (const std::pair<int,NodePtr> stmt) 
-			{return stmt.second == stmtNode;});
-		    if (it != stmtNodes.end()){
-	                stmtIds.push_back(it->first);
-		    }
-		    // Add all the data nodes that
-		    // statement node reads from
-		    for(auto &e : stmtNode->getInEdges()){
-	                NodePtr dN = e->getDataNode();
-			stmtNode->removeInEdge(e);
-			dN->removeOutEdge(e);
-			// Only consider data nodes.
-			if (dN->getType() == NodeTypes::data){
-		            q.push(dN);	
-			}
-
-		    }
-		}
-	        // Remove all InEdges to this node
-		for (auto& edge: dataNode->getInEdges()){
-		    dataNode->removeInEdge(edge);	
-		}
-	    }
-	}	
-    }
-#ifdef DEBUG
-    std::cerr << "Total Data Nodes To be Removed: " << dataSpaces.size()
-	   << "\n Total Stmt Nodes to be removed: " << stmtIds.size()
-	  << "\n"; 
-#endif
-}
-
-void CompGraph::reduceDataSpaces() {
-    for (auto &pair : dataNodes) {
-        bool allConst = true;
-        for (EdgePtr ptr : pair.second->getInEdges()) {
-            if (!ptr->isConst()) { allConst = false; break; }
-        }
-        if (!allConst) { continue; }
-        for (EdgePtr ptr : pair.second->getOutEdges()) {
-            if (!ptr->isConst()) { allConst = false; break; }
-        }
-        if (allConst) {
-            pair.second->setType(NodeTypes::hidden);
-        }
-    }
-    legend.insert(NodeTypes::hidden);
-}
-
-void CompGraph::reduceDataSpaces(int toLevel) {
-    subgraph.reduceDataSpaces(toLevel);
-    legend.insert(NodeTypes::hidden);
-}
-
-void CompGraph::reduceNormalNodes() {
-    for (auto pair : stmtNodes) {
-        if (pair.second->getType() == stmt) {
-            pair.second->setType(hidden);
-        }
-    }
-    for (auto pair : dataNodes) {
-        if (pair.second->getType() == data) {
-            pair.second->setType(hidden);
-        }
-    }
-    legend.insert(NodeTypes::hidden);
-}
-
-void CompGraph::fusePCRelations() {
-    auto it = stmtNodes.begin();
-    while (it != stmtNodes.end()) {
-        NodePtr writeNode = it->second;
-        // Increment it in case we need to go to the next iteration
-        ++it;
-        // Make sure the statement writes to only one dataSpace
-        if (writeNode->numOutEdges() != 1) { continue; }
-
-        // This is the edge between writeNode and dataNode
-        EdgePtr write = writeNode->getOutEdge(0);
-        NodePtr dataNode = write->getDataNode();		
-
-		// If the data node is never read from, ignore it
-        if (dataNode->numOutEdges() <= 0) { continue; }
-
-        // Make sure the data space is written to and read from only one statement,
-        // respectively
-//        if (dataNode->numInEdges() != 1 || dataNode->numOutEdges() != 1) { continue; }
-
-        // This is the edge between dataNode and readNode
-        EdgePtr read = dataNode->getOutEdge(0);
-
-        // Make sure we are doing a scalar write (access space is constant)
-        if (!write->isConst() || !read->isConst()) { continue; }
-
-        // Get the read statement's node
-        NodePtr readNode = read->getStmtNode();
-
-		// Make sure both statements aren't in a subgraph
-		const std::set<NodePtr>& stmts = subgraph.getStmts();
-		if (stmts.find(writeNode) == stmts.end() ||
-			stmts.find(readNode) == stmts.end()) {
-			continue;
-		}
-
-        // Remove its connection to dataNode
-        readNode->removeInEdge(read);
-        // Connect it to and update all of writeNode's reads
-        for (EdgePtr ptr : writeNode->getInEdges()) {
-            ptr->setStmtNode(readNode);
-            if (readNode->inEdgeExists(ptr)) {
-                writeNode->removeInEdge(ptr);
-            } else {
-                readNode->addInEdge(ptr);
-            }
-        }
-
-        // Remove dataNode
-        for (auto it2 = dataNodes.begin(); it2 != dataNodes.end(); it2++) {
-            if (it2->second == dataNode) { dataNodes.erase(it2); break; }
-        }
-        // Remove writeNode
-        // Don't forget to decrement it
-        stmtNodes.erase(--it);
-        subgraph.removeStmt(writeNode);
-        // Start over
-        it = stmtNodes.begin();
-    }
-}
-
-
-std::string CompGraph::getDotColor(std::string color1, std::string color2) {
-    if (color1 == DEFAULT_COLOR) { return color2; }
-    if (color2 == DEFAULT_COLOR) { return color1; }
-    return PARAM_RETURN_COLOR;
-}
-
-}
->>>>>>> 3533edf2
+}