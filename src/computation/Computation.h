/*!
 * \file Computation.h
 *
 * \brief Declarations for the Computation class, and supporting classes.
 *
 * The Computation class is the SPF representation of a logical computation.
 * It contains a Stmt class for each statement, which in turn contains
 * information about that statement as mathematical objects.
 * Originally part of spf-ie.
 *
 * \date Started: 10/09/20
 *
 * \authors Anna Rift
 *
 * Copyright (c) 2020, University of Arizona <br>
 * Copyright (c) 2020, Boise State University <br>
 * All rights reserved. <br>
 * See ../../COPYING for details. <br>
 */

#ifndef COMPUTATION_H_
#define COMPUTATION_H_

#include <map>
#include <memory>
#include <sstream>
#include <string>
#include <unordered_set>
#include <utility>
#include <vector>

#include "set_relation/Visitor.h"
#include "set_relation/environment.h"
#include "set_relation/expression.h"
#include "set_relation/set_relation.h"

namespace iegenlib {

class Stmt;

/*!
 * \class Computation
 *
 * \brief SPF representation of a computation (group of statements such as a
 * function).
 */
class Computation {
   public:
    //! Construct an empty Computation
    Computation(){};

    //! Copy constructor
    Computation(const Computation& other);

    //! Assignment operator (copy)
    Computation& operator=(const Computation& other);

    //! Equality operator
    bool operator==(const Computation& other) const;

    //! Add a statement to this Computation and get a pointer to it.
    //! Statements are numbered sequentially from 0 as they are inserted
    Stmt* addStmt(const Stmt& stmt);
    //! Get a statement by index
    Stmt* getStmt(unsigned int index);

    //! Add a data space to this Computation
    void addDataSpace(std::string dataSpaceName);
    //! Get data spaces
    std::unordered_set<std::string> getDataSpaces() const;

    //! Get the number of statements in this Computation
    unsigned int getNumStmts() const;

    //! Print out all the information represented in this Computation for
    //! debug purposes
    void printInfo() const;

    //! Get whether this Computation's required information is filled out,
    //! including that of the Stmts it contains
    bool isComplete() const;

    //! Clear all data from this Computation
    void clear();

    void toDot(std::fstream& dotFileStream, string fileName);

    //! Environment used by this Computation
    Environment env;

    //! Method generates c code.
<<<<<<< HEAD
    //! Known constraints are constraints that can be considered already
    //! enforced/are known to be true without need for checking in generated
    //! code (guards).
    std::string codeGen(Set* knownConstraints = nullptr);
=======
    std::string codeGen();
    
    //! Method returns omega strings for each statement
    std::string toOmegaString();
>>>>>>> 2300e0f3

   private:
    //! Information on all statements in the Computation
    std::vector<Stmt> stmts;
    //! Data spaces accessed in the computation
    std::unordered_set<std::string> dataSpaces;
};

//! Prints the dotFile for the Computation structure

/*!
 * \class Stmt
 *
 * \brief Information attached to a statement represented as mathematical
 * objects.
 */
class Stmt {
   public:
    //! Construct an empty Stmt
    Stmt(){};

    //! Construct a complete Stmt, given strings that will be used to
    //! construct each set/relation.
    Stmt(std::string stmtSourceCode, std::string iterationSpaceStr,
         std::string executionScheduleStr,
         std::vector<std::pair<std::string, std::string>> dataReadsStrs,
         std::vector<std::pair<std::string, std::string>> dataWritesStrs);

    //! Copy constructor
    Stmt(const Stmt& other);

    //! Assignment operator (copy)
    Stmt& operator=(const Stmt& other);

    //! Equality operator
    //! Checks equality, NOT mathematical equivalence
    bool operator==(const Stmt& other) const;

    //! Get whether or not all necessary information for this Stmt is set
    bool isComplete() const;

    //! Get the source code of the statement
    std::string getStmtSourceCode() const;
    //! Set the source code of the statement
    void setStmtSourceCode(std::string newStmtSourceCode);

    //! Get the iteration space Set
    Set* getIterationSpace() const;
    //! Set the iteration space, constructing it from the given string
    void setIterationSpace(std::string newIterationSpaceStr);

    //! Get the execution schedule Relation
    Relation* getExecutionSchedule() const;
    //! Set the execution schedule, constructing it from the given string
    void setExecutionSchedule(std::string newExecutionScheduleStr);

    //! Add a data read
    void addRead(std::string dataSpace, std::string relationStr);
    //! Get the number of data reads for this statement
    unsigned int getNumReads() const;
    //! Get a data read's data space by index
    std::string getReadDataSpace(unsigned int index) const;
    //! Get a data read's relation by index
    Relation* getReadRelation(unsigned int index) const;

    //! Add a data write
    void addWrite(std::string dataSpace, std::string relationStr);
    //! Get the number of data writes for this statement
    unsigned int getNumWrites() const;
    //! Get a data write's data space by index
    std::string getWriteDataSpace(unsigned int index) const;
    //! Get a data write's relation by index
    Relation* getWriteRelation(unsigned int index) const;

   private:
    //! Source code of the statement, for debugging purposes
    std::string stmtSourceCode;
    //! Iteration space of a statement
    std::unique_ptr<Set> iterationSpace;
    //! Execution schedule of a single statement
    std::unique_ptr<Relation> executionSchedule;
    //! Read dependences of a statement, pairing data space name to relation
    std::vector<std::pair<std::string, std::unique_ptr<Relation>>> dataReads;
    //! Write dependences of a statement, pairing data space name to relation
    std::vector<std::pair<std::string, std::unique_ptr<Relation>>> dataWrites;
};

/*!
 * \class VisitorChangeUFsForOmega
 *
 * \brief Visitor that makes modifications to UF call terms so that they are
 * acceptable for what Omega supports.
 *
 * Intended for use on sets/relations. Also gathers information needed to pass
 * along to Omega codegen, such as #define macros.
 */
class VisitorChangeUFsForOmega : public Visitor {
   private:
    //! UF call (re)definition macros
    std::map<std::string, std::string> macros;
    //! declarations of UF calls needed by Omega parser
    std::set<std::string> ufCallDecls;
    //! UF calls that we've seen before and do not need to rename if encountered
    //! again; mapping from call as string -> new assigned name
    std::map<std::string, std::string> knownUFs;
    //! next number to use in creating unique function names
    int nextFuncReplacementNumber;
    //! stored tuple decl for variable retrieval
    TupleDecl currentTupleDecl;

   public:
    //! Construct a new VisitorChangeUFsForOmega
    VisitorChangeUFsForOmega();

    //! Destructor
    ~VisitorChangeUFsForOmega();

    //! Completely reset state of Visitor for re-use, including freeing memory.
    //! This method should NOT be used between visiting connected
    //! Sets/Relations, for instance those which share some UF calls you want
    //! the Visitor to remember.
    void reset();

    //! Partially reset Visitor state so that it is prepared for use with
    //! additional interrelated Sets/Relations, such as statements in a
    //! Computation.
    void prepareForNext();

    //! Get the UF call macros required for the code corresponding to the
    //! set/relation to function correctly, as a string
    std::map<std::string, std::string>* getUFMacros();

    //! Get the declarations of UF calls needed by Omega parser
    std::set<std::string> getUFCallDecls();

    void preVisitSparseConstraints(SparseConstraints*);
    
    void preVisitConjunction(Conjunction * c); 
    
    void postVisitUFCallTerm(UFCallTerm*);
};

}  // namespace iegenlib

#endif<|MERGE_RESOLUTION|>--- conflicted
+++ resolved
@@ -89,17 +89,13 @@
     Environment env;
 
     //! Method generates c code.
-<<<<<<< HEAD
     //! Known constraints are constraints that can be considered already
     //! enforced/are known to be true without need for checking in generated
     //! code (guards).
     std::string codeGen(Set* knownConstraints = nullptr);
-=======
-    std::string codeGen();
     
     //! Method returns omega strings for each statement
     std::string toOmegaString();
->>>>>>> 2300e0f3
 
    private:
     //! Information on all statements in the Computation
