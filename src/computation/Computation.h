--- conflicted
+++ resolved
@@ -93,16 +93,12 @@
     Environment env;
 
     //! Method generates c code.
-<<<<<<< HEAD
-    std::string codeGen();
-
-=======
     //! Known constraints are constraints that can be considered already
     //! enforced/are known to be true without need for checking in generated
     //! code (guards).
     std::string codeGen(Set* knownConstraints = nullptr);
     
->>>>>>> ecf08ad0
+
     //! Method returns omega strings for each statement
     std::string toOmegaString();
 
