--- conflicted
+++ resolved
@@ -119,21 +119,6 @@
 
     std::string generatedCode = comp->codeGen();
 
-<<<<<<< HEAD
-    EXPECT_EQ(
-     "#undef s0() \n#define s0()   int i; \n#undef s1() \n#define s1()"
-     "   int j; \n#undef s2(i) \n#define s2(i)   product[i] = 0; \n#undef"
-     " s3(i, j) \n#define s3(i, j)   product[i] += x[i][j] * y[j];"
-     " \n#undef s4() \n#define s4()   return 0; \n\ns0();\ns1();\n"
-     "for(t2 = 0; t2 <= a-1; t2++) {\n  s2(t2);\n  if (a >= t2+1) {\n"
-     "    for(t4 = 0; t4 <= b-1; t4++) {\n      s3(t2,t4);\n    }\n "
-     " }\n}\nif (b >= 1) {\n  for(t2 = max(a',0); t2 <= a-1; t2++) {\n"
-     "    for(t4 = 0; t4 <= b-1; t4++) {\n      s3(t2,t4);\n "
-     "   }\n  }\n}\ns4();\n\n", generatedCode);
-}
-
-
-=======
 //   EXPECT_EQ(
 //     "#undef s0() \n#define s0()   int i; \n#undef s1() \n#define s1()"
 //     "   int j; \n#undef s2(i) \n#define s2(i)   product[i] = 0; \n#undef"
@@ -207,7 +192,6 @@
 
 
 
->>>>>>> 2300e0f3
 #pragma mark ConvertToOmega
 // Test that we can correctly convert from IEGenLib SparseConstraints to Omega
 // Relations
