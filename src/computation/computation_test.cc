/*!
 * \file computation_test.cc
 *
 * \brief Tests for the Computation class.
 *
 * \date Started: 12/10/20
 *
 * \authors Anna Rift
 *
 * Copyright (c) 2020, University of Arizona <br>
 * Copyright (c) 2020, Boise State University <br>
 * All rights reserved. <br>
 * See ../../COPYING for details. <br>
 */

#include "Computation.h"

#include <gtest/gtest.h>

#include <string>
#include <utility>
#include <vector>

#include "code_gen/parser/parser.h"
#include "omega/Relation.h"
#include "set_relation/set_relation.h"

using namespace iegenlib;
using namespace std;
/*!
 * \class ComputationTest
 *
 * \brief gtest fixture for computation testing
 */
class ComputationTest : public ::testing::Test {
   private:
    VisitorChangeUFsForOmega* vOmegaReplacer;

   protected:
    virtual void SetUp() override {
        vOmegaReplacer = new VisitorChangeUFsForOmega();
    }
    virtual void TearDown() override { delete vOmegaReplacer; }

    //! attempt to convert the given Set string to Omega format,
    //! EXPECTing that it will equal the given Omega string
    void checkOmegaSetConversion(std::string iegenSetStr,
                                 std::string expectedOmegaResult) {
        SCOPED_TRACE(iegenSetStr);
        Set* iegenSet = new Set(iegenSetStr);

        // do conversion
        iegenSet->acceptVisitor(vOmegaReplacer);
        omega::Relation* omegaSet = omega::parser::ParseRelation(
            iegenSet->toOmegaString(vOmegaReplacer->getUFCallDecls()));
        EXPECT_EQ(expectedOmegaResult + "\n",
                  omegaSet->print_with_subs_to_string());

        delete iegenSet;
        delete omegaSet;
        vOmegaReplacer->reset();
    }

    //! attempt to convert the given Relation to Omega format,
    //! EXPECTing that it will equal the given Omega string
    void checkOmegaRelationConversion(std::string iegenRelStr,
                                      std::string expectedOmegaResult) {
        SCOPED_TRACE(iegenRelStr);
        iegenlib::Relation* iegenRel = new iegenlib::Relation(iegenRelStr);

        // do conversion
        iegenRel->acceptVisitor(vOmegaReplacer);
	omega::Relation* omegaRel = omega::parser::ParseRelation(
            iegenRel->toOmegaString(vOmegaReplacer->getUFCallDecls()));
        EXPECT_EQ(expectedOmegaResult + "\n",
                  omegaRel->print_with_subs_to_string());

        delete iegenRel;
        delete omegaRel;
        vOmegaReplacer->reset();
    }
};

#pragma mark DenseMVCodeGen
TEST_F(ComputationTest, DenseMVCodeGen) {
    std::string originalCode =
        "\
int i; \
int j; \
for (i = 0; i < a; i++) { \
    product[i] = 0; \
    for (j = 0; j < b; j++) { \
        product[i] += x[i][j] * y[j]; \
    } \
} \
\
return 0; \
";

    Stmt s0 = Stmt("int i;", "{}", "{[]->[0,0,0,0,0]}", {}, {});
    Stmt s1 = Stmt("int j;", "{}", "{[]->[1,0,0,0,0]}", {}, {});
    Stmt s2 = Stmt("product[i] = 0;", "{[i]: i >= 0 && i < a}",
                   "{[i]->[2,i,0,0,0]}", {}, {{"product", "{[i]->[i]}"}});
    Stmt s3 = Stmt("product[i] += x[i][j] * y[j];",
                   "{[i,j]: i >= 0 && i < a && j >= 0 && j < b}",
                   "{[i,j]->[2,i,1,j,0]}",
                   {{"product", "{[i,j]->[i]}"},
                    {"x", "{[i,j]->[i,j]}"},
                    {"y", "{[i,j]->[j]}"}},
                   {{"product", "{[i,j]->[i]}"}});
    Stmt s4 = Stmt("return 0;", "{}", "{[]->[3,0,0,0,0]}", {}, {});

    Computation* comp = new Computation();
    comp->addStmt(s0);
    comp->addStmt(s1);
    comp->addStmt(s2);
    comp->addStmt(s3);
    comp->addStmt(s4);

    /* std::string generatedCode = comp->codeGen(); */

    //   EXPECT_EQ(
    //     "#undef s0() \n#define s0()   int i; \n#undef s1() \n#define s1()"
    //     "   int j; \n#undef s2(i) \n#define s2(i)   product[i] = 0; \n#undef"
    //     " s3(i, j) \n#define s3(i, j)   product[i] += x[i][j] * y[j];"
    //     " \n#undef s4() \n#define s4()   return 0; \n\ns0();\ns1();\n"
    //     "for(t2 = 0; t2 <= a-1; t2++) {\n  s2(t2);\n  if (a >= t2+1) {\n"
    //     "    for(t4 = 0; t4 <= b-1; t4++) {\n      s3(t2,t4);\n    }\n "
    //     " }\n}\nif (b >= 1) {\n  for(t2 = max(a',0); t2 <= a-1; t2++) {\n"
    //     "    for(t4 = 0; t4 <= b-1; t4++) {\n      s3(t2,t4);\n "
    //     "   }\n  }\n}\ns4();\n\n", generatedCode);
}

TEST_F(ComputationTest, ForwardTriangularSolve) {
    // Forward Solve CSR
    // for (i = 0; i < N; i++) /loop over rows
    // s0:tmp = f[i];
    //   for ( k = rowptr[i]; k < rowptr[i+1] -1 ; k++){
    // s1:  tmp -= val[k] * u[col[k]];
    //   }
    // s2:u[i] = tmp/ val[rowptr[i+1]-1];
    //}

    std::vector<std::pair<std::string, std::string> > dataReads;
    std::vector<std::pair<std::string, std::string> > dataWrites;
    dataWrites.push_back(make_pair("tmp", "{[i]->[]}"));
    dataReads.push_back(make_pair("f", "{[i]->[i]}"));
    Computation forwardSolve;
    Stmt ss0("tmp = f[i];", "{[i]: 0 <= i < NR}", "{[i] ->[i,0,0,0]}",
             dataReads, dataWrites);
    dataReads.clear();
    dataWrites.clear();
    dataReads.push_back(make_pair("tmp", "{[i,k]->[]}"));
    dataReads.push_back(make_pair("val", "{[i,k]->[k]}"));
    dataReads.push_back(make_pair("u", "{[i,k]->[t]: t = col(k)}"));
    dataWrites.push_back(make_pair("tmp", "{[i,k]->[]}"));

    Stmt ss1("tmp -= val[k] * u[col[k]];",
             "{[i,k]: 0 <= i && i < NR && rowptr(i) <= k && k < rowptr(i+1)-1}",
             "{[i,k] -> [i,1,k,0]}", dataReads, dataWrites);
    dataReads.clear();
    dataWrites.clear();
<<<<<<< HEAD
    dataReads.push_back(make_pair("tmp", "{[i]->[]}"));
    dataReads.push_back(make_pair("val", "{[i]->[t]: t = rowptr(i+1) - 1}"));
    dataWrites.push_back(make_pair("u", "{[i]->[i]}"));
=======
    dataReads.push_back(make_pair("tmp","{[i]->[]}"));
    dataReads.push_back(make_pair("val","{[i]->[t]: t = rowptr(i+1) - 1}"));
    dataWrites.push_back(make_pair("u","{[i]->[i]}"));

    Stmt ss2 ("u[i] = tmp/ val[rowptr[i+1]-1];",
		"{[i]: 0 <= i && i < NR}",
		"{[i] -> [i,2,0,0]}",
                dataReads,dataWrites);  
    forwardSolve.addStmt(ss0);							
    forwardSolve.addStmt(ss1);							
    forwardSolve.addStmt(ss2);							
    std::string codegen = forwardSolve.codeGen();
    std::string omegString= forwardSolve.toOmegaString();
    
    /*EXPECT_EQ("\n#Statment 0 (tmp = f[i];) \nDomain: 0\nsymbolic NR"
		    "; { [i] : i >= 0 && -i + NR - 1 >= 0 };\nSchedule:"
		    " 0\n{ [i] -> [i, 0, 0, 0] : i - i = 0 };\n\n#Statment"
		    " 0 (tmp -= val[k] * u[col[k]];) \nDomain: 0\nsymbolic"
		    " NR, rowptr_0(1), rowptr_1(1); { [i, k] : i >= 0 && k "
		    "- rowptr_0(i) >= 0 && -i + NR - 1 >= 0 && -k + "
		    "rowptr_1(i) - 2 >= 0 };\nSchedule: 0\n{ [i, k] ->"
		    " [i, 1, k, 0] : i - i = 0 && k - k = 0 };\n\n#Statment"
		    " 0 (u[i] = tmp/ val[rowptr[i+1]-1];) \nDomain: 0\n"
		    "symbolic NR; { [i] : i >= 0 && -i + NR - 1 >= 0 };\n"
		    "Schedule: 0\n{ [i] -> [i, 2, 0, 0] : i - i = 0 };\n\n",
		    omegString);*/
}
>>>>>>> ecf08ad0

    Stmt ss2("u[i] = tmp/ val[rowptr[i+1]-1];", "{[i]: 0 <= i && i < NR}",
             "{[i] -> [i,2,0,0]}", dataReads, dataWrites);
    forwardSolve.addStmt(ss0);
    forwardSolve.addStmt(ss1);
    forwardSolve.addStmt(ss2);
    /* std::string codegen = forwardSolve.codeGen(); */
    std::string omegString = forwardSolve.toOmegaString();

    /* EXPECT_EQ( */
    /*     "\n#Statment 0 (tmp = f[i];) \nDomain: 0\nsymbolic NR" */
    /*     "; { [i] : i >= 0 && -i + NR - 1 >= 0 };\nSchedule:" */
    /*     " 0\n{ [i] -> [i, 0, 0, 0] : i - i = 0 };\n\n#Statment" */
    /*     " 0 (tmp -= val[k] * u[col[k]];) \nDomain: 0\nsymbolic" */
    /*     " NR, rowptr_0(1), rowptr_1(1); { [i, k] : i >= 0 && k " */
    /*     "- rowptr_0(i) >= 0 && -i + NR - 1 >= 0 && -k + " */
    /*     "rowptr_1(i) - 2 >= 0 };\nSchedule: 0\n{ [i, k] ->" */
    /*     " [i, 1, k, 0] : i - i = 0 && k - k = 0 };\n\n#Statment" */
    /*     " 0 (u[i] = tmp/ val[rowptr[i+1]-1];) \nDomain: 0\n" */
    /*     "symbolic NR; { [i] : i >= 0 && -i + NR - 1 >= 0 };\n" */
    /*     "Schedule: 0\n{ [i] -> [i, 2, 0, 0] : i - i = 0 };\n\n", */
    /*     omegString); */
}

#pragma mark ConvertToOmega
// Test that we can correctly convert from IEGenLib SparseConstraints to Omega
// Relations
TEST_F(ComputationTest, ConvertToOmega) {
    /* Sets */
    // basic test
    checkOmegaSetConversion("{[i,j] : 0 <= i && i < N && 0 <= j && j < N }",
                            "{[i,j]: 0 <= i < N && 0 <= j < N}");
    // empty set
    checkOmegaSetConversion("{[]}", "{ TRUE }");
    // with simple UF constraints
    checkOmegaSetConversion(
        "{[i,j] : 0 <= i && i < N && 0 <= j && j < M && i=foo(i+1)}",
        "{[i,j]: foo_0(i) = i && 0 <= i < N && 0 <= j < M}");
    // multiple uses of same UF
    checkOmegaSetConversion(
        "{[i,j]: A(i) = A(j) && A(i,j) = A(j)}",
        "{[i,j]: A_1(i,j) = A_0(i) && A_2(i,j) = A_0(i)}");
    
    // replacing constants with variables in tuple.
    checkOmegaSetConversion(
        "{[0,i,j]: A(i) = A(j) && A(i,j) = A(j)}",
        "{[__x0,i,j]: A_0(__x0,i) = A_2(__x0,i,j) && A_1(__x0,i,j) = A_2(__x0,i,j) && __x0 = 0}");
    /* Relations */
    // basic test
    checkOmegaRelationConversion(
        "{[i]->[j]: 0 <= i && i < N && 0 <= j && j < N }",
        "{[i] -> [j] : 0 <= i < N && 0 <= j < N}");
    // empty relation
    checkOmegaRelationConversion("{[]->[]}", "{ TRUE }");
    // with simple UF constraints
    checkOmegaRelationConversion(
        "{[i,j]->[k]: 0 <= i && i < N && 0 <= j && j < M && i=foo(i+1)}",
        "{[i,j] -> [k] : foo_0(i) = i && 0 <= i < N && 0 <= j < M}");
<<<<<<< HEAD
}

TEST_F(ComputationTest, GeoAcAppendComputation) {

    //Initial Computation that will be appended to
    Computation EvalSplineFComputation;
    //int k;
    //Creating s0
    Stmt s0("int k",
      "{[0]}",
      "{[0]->[0, 0, 0]}",
      {},
      {}
      );
    //Adding s0
    EvalSplineFComputation.addStmt(s0);

    //Creating s1
    //int k = Find_Segment(x, Spline.x_vals, Spline.length, Spline.accel);
    //Find_Segment(double x, double* x_vals, int length, int & prev){
    Stmt s1("double* x_vals = Spline.x_vals; int length = Spline.length; int& prev = Spline.accel",
      "{[0]}",
      "{[0]->[1, 0, 0]}",
      {},
      {}
      );
    //Adding s1
    EvalSplineFComputation.addStmt(s1);

    //Computation that gets appended
    Computation FindSegmentComputation;
    //Creating statement1
    //if(x >= x_vals[i] && x <= x_vals[i+1]) prev = i;
    Stmt s00("if(x >= x_vals[i] && x <= x_vals[i+1]) prev = i",
      "{[i]: i>=0 && i<length}",
      "{[i]->[0, i, 0]}", 
      {},
      {}
      );
    //Adding statement2
    FindSegmentComputation.addStmt(s00);

    //Append
    int retval = EvalSplineFComputation.appendComputation(
                                         &FindSegmentComputation);
    EXPECT_EQ(2,retval);

    // check execution schedules of added statements are correct
    EXPECT_EQ("{[i]->[2, i, 0]}",
              EvalSplineFComputation.getStmt(2)->
              getExecutionSchedule()->prettyPrintString());
}
#pragma mark AppendComputation
// Check that the appendComputation method works correctly
TEST_F(ComputationTest, AppendComputation) {
    // initial Computation that will be appended to
    Stmt s1("s1;", "{[i,j]}", "{[i,j] -> [0,i,0,j,0]}", {}, {});
    Stmt s2("asdf();", "{[i]}", "{[i] -> [1,i,0,0,0]}", {}, {});
    Computation comp1;
    comp1.addStmt(s1);
    comp1.addStmt(s2);

    // Computation to append
    Stmt s3("s3;", "{[i]}","{[i] -> [0,i,0,0,0]}", {}, {});
    Stmt s4("s4;", "{[0]}","{[oneOff0] -> [1,0,0,0,0]: oneOff0 = 0}",{},{});
    Computation comp2;
    comp2.addStmt(s3);
    comp2.addStmt(s4);

    int retval = comp1.appendComputation(&comp2);
  
    EXPECT_EQ(2,retval);

    // check execution schedules of added statements are correct
    EXPECT_EQ("{[i,comp2_i]->[1,i,0,0,0]}",
             comp1.getStmt(2)->getExecutionSchedule()->prettyPrintString());
    EXPECT_EQ("{[i]->[2,0,0,0,0]}",
             comp1.getStmt(3)->getExecutionSchedule()->prettyPrintString());
=======
    // replacement of constants with tuplevariable
    checkOmegaRelationConversion(
        "{[0,i,j]->[k]: 0 <= i && i < N && 0 <= j && j < M && i=foo(i+1)}",
        "{[__x0,i,j] -> [k] : foo_0(__x0,i) = i && __x0 = 0 && 0 <= i < N && 0 <= j < M}");
    // TODO: multiple uses of same UF in a Relation?
>>>>>>> ecf08ad0
}<|MERGE_RESOLUTION|>--- conflicted
+++ resolved
@@ -160,11 +160,6 @@
              "{[i,k] -> [i,1,k,0]}", dataReads, dataWrites);
     dataReads.clear();
     dataWrites.clear();
-<<<<<<< HEAD
-    dataReads.push_back(make_pair("tmp", "{[i]->[]}"));
-    dataReads.push_back(make_pair("val", "{[i]->[t]: t = rowptr(i+1) - 1}"));
-    dataWrites.push_back(make_pair("u", "{[i]->[i]}"));
-=======
     dataReads.push_back(make_pair("tmp","{[i]->[]}"));
     dataReads.push_back(make_pair("val","{[i]->[t]: t = rowptr(i+1) - 1}"));
     dataWrites.push_back(make_pair("u","{[i]->[i]}"));
@@ -192,31 +187,6 @@
 		    "Schedule: 0\n{ [i] -> [i, 2, 0, 0] : i - i = 0 };\n\n",
 		    omegString);*/
 }
->>>>>>> ecf08ad0
-
-    Stmt ss2("u[i] = tmp/ val[rowptr[i+1]-1];", "{[i]: 0 <= i && i < NR}",
-             "{[i] -> [i,2,0,0]}", dataReads, dataWrites);
-    forwardSolve.addStmt(ss0);
-    forwardSolve.addStmt(ss1);
-    forwardSolve.addStmt(ss2);
-    /* std::string codegen = forwardSolve.codeGen(); */
-    std::string omegString = forwardSolve.toOmegaString();
-
-    /* EXPECT_EQ( */
-    /*     "\n#Statment 0 (tmp = f[i];) \nDomain: 0\nsymbolic NR" */
-    /*     "; { [i] : i >= 0 && -i + NR - 1 >= 0 };\nSchedule:" */
-    /*     " 0\n{ [i] -> [i, 0, 0, 0] : i - i = 0 };\n\n#Statment" */
-    /*     " 0 (tmp -= val[k] * u[col[k]];) \nDomain: 0\nsymbolic" */
-    /*     " NR, rowptr_0(1), rowptr_1(1); { [i, k] : i >= 0 && k " */
-    /*     "- rowptr_0(i) >= 0 && -i + NR - 1 >= 0 && -k + " */
-    /*     "rowptr_1(i) - 2 >= 0 };\nSchedule: 0\n{ [i, k] ->" */
-    /*     " [i, 1, k, 0] : i - i = 0 && k - k = 0 };\n\n#Statment" */
-    /*     " 0 (u[i] = tmp/ val[rowptr[i+1]-1];) \nDomain: 0\n" */
-    /*     "symbolic NR; { [i] : i >= 0 && -i + NR - 1 >= 0 };\n" */
-    /*     "Schedule: 0\n{ [i] -> [i, 2, 0, 0] : i - i = 0 };\n\n", */
-    /*     omegString); */
-}
-
 #pragma mark ConvertToOmega
 // Test that we can correctly convert from IEGenLib SparseConstraints to Omega
 // Relations
@@ -251,7 +221,11 @@
     checkOmegaRelationConversion(
         "{[i,j]->[k]: 0 <= i && i < N && 0 <= j && j < M && i=foo(i+1)}",
         "{[i,j] -> [k] : foo_0(i) = i && 0 <= i < N && 0 <= j < M}");
-<<<<<<< HEAD
+    // replacement of constants with tuplevariable
+    checkOmegaRelationConversion(
+        "{[0,i,j]->[k]: 0 <= i && i < N && 0 <= j && j < M && i=foo(i+1)}",
+        "{[__x0,i,j] -> [k] : foo_0(__x0,i) = i && __x0 = 0 && 0 <= i < N && 0 <= j < M}");
+    // TODO: multiple uses of same UF in a Relation?
 }
 
 TEST_F(ComputationTest, GeoAcAppendComputation) {
@@ -330,11 +304,4 @@
              comp1.getStmt(2)->getExecutionSchedule()->prettyPrintString());
     EXPECT_EQ("{[i]->[2,0,0,0,0]}",
              comp1.getStmt(3)->getExecutionSchedule()->prettyPrintString());
-=======
-    // replacement of constants with tuplevariable
-    checkOmegaRelationConversion(
-        "{[0,i,j]->[k]: 0 <= i && i < N && 0 <= j && j < M && i=foo(i+1)}",
-        "{[__x0,i,j] -> [k] : foo_0(__x0,i) = i && __x0 = 0 && 0 <= i < N && 0 <= j < M}");
-    // TODO: multiple uses of same UF in a Relation?
->>>>>>> ecf08ad0
 }