/*!
 * \file computation_test.cc
 *
 * \brief Tests for the Computation class.
 *
 * \date Started: 12/10/20
 *
 * \authors Anna Rift
 *
 * Copyright (c) 2020, University of Arizona <br>
 * Copyright (c) 2020, Boise State University <br>
 * All rights reserved. <br>
 * See ../../COPYING for details. <br>
 */

#include "Computation.h"

#include <gtest/gtest.h>

#include <string>
#include <utility>
#include <vector>

#include "code_gen/parser/parser.h"
#include "omega/Relation.h"
#include "set_relation/set_relation.h"

using namespace iegenlib;
using namespace std;

/*!
 * \class ComputationTest
 *
 * \brief gtest fixture for computation testing
 */
class ComputationTest : public ::testing::Test {
   private:
    VisitorChangeUFsForOmega* vOmegaReplacer;

   protected:
    virtual void SetUp() override {
        vOmegaReplacer = new VisitorChangeUFsForOmega();
        //! Reset the Computation class's running rename counter so generated name prefixes do not depend on test order.
        Computation::resetNumRenames();
    }
    virtual void TearDown() override { delete vOmegaReplacer; }

    //! attempt to convert the given Set string to Omega format,
    //! EXPECTing that it will equal the given Omega string
    void checkOmegaSetConversion(std::string iegenSetStr,
                                 std::string expectedOmegaResult) {
        SCOPED_TRACE(iegenSetStr);
        Set* iegenSet = new Set(iegenSetStr);

        // do conversion
        iegenSet->acceptVisitor(vOmegaReplacer);
        omega::Relation* omegaSet = omega::parser::ParseRelation(
            iegenSet->toOmegaString(vOmegaReplacer->getUFCallDecls()));
        EXPECT_EQ(expectedOmegaResult + "\n",
                  omegaSet->print_with_subs_to_string());

        delete iegenSet;
        delete omegaSet;
        vOmegaReplacer->reset();
    }

    //! attempt to convert the given Relation to Omega format,
    //! EXPECTing that it will equal the given Omega string
    void checkOmegaRelationConversion(std::string iegenRelStr,
                                      std::string expectedOmegaResult) {
        SCOPED_TRACE(iegenRelStr);
        iegenlib::Relation* iegenRel = new iegenlib::Relation(iegenRelStr);

        // do conversion
        iegenRel->acceptVisitor(vOmegaReplacer);
	omega::Relation* omegaRel = omega::parser::ParseRelation(
            iegenRel->toOmegaString(vOmegaReplacer->getUFCallDecls()));
        EXPECT_EQ(expectedOmegaResult + "\n",
                  omegaRel->print_with_subs_to_string());

        delete iegenRel;
        delete omegaRel;
        vOmegaReplacer->reset();
    }
    
    //! Test that for a set, codegen tuple variables are correctly initialized.
    //
    void checkTupleAssignments(
        std::string setString, std::vector<std::string> expectedAssignments){
        SCOPED_TRACE(setString);

	iegenlib::Set* set = new iegenlib::Set(setString);
        set->acceptVisitor(vOmegaReplacer);
        for(auto& t : vOmegaReplacer->getTupleAssignments()){
            EXPECT_EQ(expectedAssignments[t.first],t.second);
	}
        delete set;
    }

    //! Test that appending a computation to another yields the correct results.
    //! The passed-in computations are modified but not adopted, and should be
    //! freed after this test.
    //! \param[in,out] appendedTo Computation that is appended to (the 'caller
    //! function')
    //! \param[in] appendedComp Computation appended onto another (the 'callee'
    //! function)
    //! \param[in] argsList list of arguments to pass the appended Computation
    //! \param[in] appendDepth loop nesting depth to append into
    //! \param[in] expectedTuplePosition expected last used tuple position at
    //! insertion level
    //! \param[in] expectedReturnValues string versions of expected return values
    //! \param[in] expectedComp Computation that appender should equal after append
    void checkAppendComputation(
        Computation* appendedTo, Computation* appendedComp,
        std::vector<std::string> argsList, unsigned int appendDepth,
        int expectedTuplePosition,
        std::vector<std::string> expectedReturnValues, Computation* expectedComp) {
        AppendComputationResult result = appendedTo->appendComputation(appendedComp, argsList,
                                                   appendDepth);

        EXPECT_EQ(expectedTuplePosition, result.tuplePosition);
        EXPECT_EQ(expectedReturnValues, result.returnValues);
        expectComputationsEqual(expectedComp, appendedTo);
    }

    //! EXPECT with gTest that two Computations are equal, component by component.
    void expectComputationsEqual(Computation* expectedComp, Computation* actualComp) {
        ASSERT_EQ(expectedComp->getNumStmts(), actualComp->getNumStmts());

        for (unsigned int i = 0; i < expectedComp->getNumStmts(); ++i) {
            SCOPED_TRACE("Statement " + std::to_string(i));

            Stmt* expectedStmt = expectedComp->getStmt(i);
            Stmt* actualStmt = actualComp->getStmt(i);

            EXPECT_EQ(expectedStmt->getStmtSourceCode(), actualStmt->getStmtSourceCode());

            EXPECT_EQ(expectedStmt->getIterationSpace()->prettyPrintString(),
                      actualStmt->getIterationSpace()->prettyPrintString());

            EXPECT_EQ(expectedStmt->getExecutionSchedule()->prettyPrintString(),
                      actualStmt->getExecutionSchedule()->prettyPrintString());

            ASSERT_EQ(expectedStmt->getNumReads(), actualStmt->getNumReads());
            for (unsigned int j = 0; j < expectedStmt->getNumReads(); ++j) {
                EXPECT_EQ(expectedStmt->getReadDataSpace(j),
                          actualStmt->getReadDataSpace(j));
                EXPECT_EQ(expectedStmt->getReadRelation(j)->prettyPrintString(),
                          actualStmt->getReadRelation(j)->prettyPrintString());
            }

            ASSERT_EQ(expectedStmt->getNumWrites(), actualStmt->getNumWrites());
            for (unsigned int j = 0; j < expectedStmt->getNumWrites(); ++j) {
                EXPECT_EQ(expectedStmt->getWriteDataSpace(j),
                          actualStmt->getWriteDataSpace(j));
                EXPECT_EQ(expectedStmt->getWriteRelation(j)->prettyPrintString(),
                          actualStmt->getWriteRelation(j)->prettyPrintString());
            }
        }

        EXPECT_EQ(expectedComp->getDataSpaces(), actualComp->getDataSpaces());

        ASSERT_EQ(expectedComp->getNumParams(), actualComp->getNumParams());
        for (unsigned int i = 0; i < expectedComp->getNumParams(); ++i) {
            SCOPED_TRACE("Parameter " + std::to_string(i));
            EXPECT_EQ(expectedComp->getParameterName(i), actualComp->getParameterName(i));
            EXPECT_EQ(expectedComp->getParameterType(i), actualComp->getParameterType(i));
        }

        EXPECT_EQ(expectedComp->getReturnValues(), actualComp->getReturnValues());
    }
};

#pragma mark DenseMVCodeGen
TEST_F(ComputationTest, DenseMVCodeGen) {
    std::string originalCode =
        "\
int i; \
int j; \
for (i = 0; i < a; i++) { \
    product[i] = 0; \
    for (j = 0; j < b; j++) { \
        product[i] += x[i][j] * y[j]; \
    } \
} \
\
return 0; \
";

    Stmt* s0 = new Stmt("int i;", "{}", "{[]->[0,0,0,0,0]}", {}, {});
    Stmt* s1 = new Stmt("int j;", "{}", "{[]->[1,0,0,0,0]}", {}, {});
    Stmt* s2 = new Stmt("product[i] = 0;", "{[i]: i >= 0 && i < a}",
                   "{[i]->[2,i,0,0,0]}", {}, {{"product", "{[i]->[i]}"}});
    Stmt* s3 = new Stmt("product[i] += x[i][j] * y[j];",
                   "{[i,j]: i >= 0 && i < a && j >= 0 && j < b}",
                   "{[i,j]->[2,i,1,j,0]}",
                   {{"product", "{[i,j]->[i]}"},
                    {"x", "{[i,j]->[i,j]}"},
                    {"y", "{[i,j]->[j]}"}},
                   {{"product", "{[i,j]->[i]}"}});
    Stmt* s4 = new Stmt("return 0;", "{}", "{[]->[3,0,0,0,0]}", {}, {});

    Computation* comp = new Computation();
    comp->addStmt(s0);
    comp->addStmt(s1);
    comp->addStmt(s2);
    comp->addStmt(s3);
    comp->addStmt(s4);

    /* std::string generatedCode = comp->codeGen(); */

    //   EXPECT_EQ(
    //     "#undef s0() \n#define s0()   int i; \n#undef s1() \n#define s1()"
    //     "   int j; \n#undef s2(i) \n#define s2(i)   product[i] = 0; \n#undef"
    //     " s3(i, j) \n#define s3(i, j)   product[i] += x[i][j] * y[j];"
    //     " \n#undef s4() \n#define s4()   return 0; \n\ns0();\ns1();\n"
    //     "for(t2 = 0; t2 <= a-1; t2++) {\n  s2(t2);\n  if (a >= t2+1) {\n"
    //     "    for(t4 = 0; t4 <= b-1; t4++) {\n      s3(t2,t4);\n    }\n "
    //     " }\n}\nif (b >= 1) {\n  for(t2 = max(a',0); t2 <= a-1; t2++) {\n"
    //     "    for(t4 = 0; t4 <= b-1; t4++) {\n      s3(t2,t4);\n "
    //     "   }\n  }\n}\ns4();\n\n", generatedCode);

    delete comp;
}

TEST_F(ComputationTest, ForwardTriangularSolve) {
    // Forward Solve CSR
    // for (i = 0; i < N; i++) /loop over rows
    // s0:tmp = f[i];
    //   for ( k = rowptr[i]; k < rowptr[i+1] -1 ; k++){
    // s1:  tmp -= val[k] * u[col[k]];
    //   }
    // s2:u[i] = tmp/ val[rowptr[i+1]-1];
    //}

    std::vector<std::pair<std::string, std::string> > dataReads;
    std::vector<std::pair<std::string, std::string> > dataWrites;
    dataWrites.push_back(make_pair("tmp", "{[i]->[]}"));
    dataReads.push_back(make_pair("f", "{[i]->[i]}"));
    Computation* forwardSolve = new Computation();
    Stmt* ss0 = new Stmt("tmp = f[i];", "{[i]: 0 <= i < NR}", "{[i] ->[i,0,0,0]}",
             dataReads, dataWrites);
    dataReads.clear();
    dataWrites.clear();
    dataReads.push_back(make_pair("tmp", "{[i,k]->[]}"));
    dataReads.push_back(make_pair("val", "{[i,k]->[k]}"));
    dataReads.push_back(make_pair("u", "{[i,k]->[t]: t = col(k)}"));
    dataWrites.push_back(make_pair("tmp", "{[i,k]->[]}"));

    Stmt* ss1 = new Stmt("tmp -= val[k] * u[col[k]];",
             "{[i,k]: 0 <= i && i < NR && rowptr(i) <= k && k < rowptr(i+1)-1}",
             "{[i,k] -> [i,1,k,0]}", dataReads, dataWrites);
    dataReads.clear();
    dataWrites.clear();
    dataReads.push_back(make_pair("tmp","{[i]->[]}"));
    dataReads.push_back(make_pair("val","{[i]->[t]: t = rowptr(i+1) - 1}"));
    dataWrites.push_back(make_pair("u","{[i]->[i]}"));

    Stmt* ss2  = new Stmt("u[i] = tmp/ val[rowptr[i+1]-1];",
		"{[i]: 0 <= i && i < NR}",
		"{[i] -> [i,2,0,0]}",
                dataReads,dataWrites);
    forwardSolve->addStmt(ss0);
    forwardSolve->addStmt(ss1);
    forwardSolve->addStmt(ss2);
    /* std::string codegen = forwardSolve->codeGen(); */
    std::string omegString= forwardSolve->toOmegaString();

    /*EXPECT_EQ("\n#Statment 0 (tmp = f[i];) \nDomain: 0\nsymbolic NR"
		    "; { [i] : i >= 0 && -i + NR - 1 >= 0 };\nSchedule:"
		    " 0\n{ [i] -> [i, 0, 0, 0] : i - i = 0 };\n\n#Statment"
		    " 0 (tmp -= val[k] * u[col[k]];) \nDomain: 0\nsymbolic"
		    " NR, rowptr_0(1), rowptr_1(1); { [i, k] : i >= 0 && k "
		    "- rowptr_0(i) >= 0 && -i + NR - 1 >= 0 && -k + "
		    "rowptr_1(i) - 2 >= 0 };\nSchedule: 0\n{ [i, k] ->"
		    " [i, 1, k, 0] : i - i = 0 && k - k = 0 };\n\n#Statment"
		    " 0 (u[i] = tmp/ val[rowptr[i+1]-1];) \nDomain: 0\n"
		    "symbolic NR; { [i] : i >= 0 && -i + NR - 1 >= 0 };\n"
		    "Schedule: 0\n{ [i] -> [i, 2, 0, 0] : i - i = 0 };\n\n",
		    omegString);*/

    delete forwardSolve;
}
#pragma mark ConvertToOmega
// Test that we can correctly convert from IEGenLib SparseConstraints to Omega
// Relations
TEST_F(ComputationTest, ConvertToOmega) {
    /* Sets */
    // basic test
    checkOmegaSetConversion("{[i,j] : 0 <= i && i < N && 0 <= j && j < N }",
                            "{[i,j]: 0 <= i < N && 0 <= j < N}");
    // empty set
    checkOmegaSetConversion("{[]}", "{ TRUE }");
    // with simple UF constraints
    checkOmegaSetConversion(
        "{[i,j] : 0 <= i && i < N && 0 <= j && j < M && i=foo(i+1)}",
        "{[i,j]: foo_0(i) = i && 0 <= i < N && 0 <= j < M}");
    // multiple uses of same UF
    checkOmegaSetConversion(
        "{[i,j]: A(i) = A(j) && A(i,j) = A(j)}",
        "{[i,j]: A_0(i) = A_1(i,j) && A_2(i,j) = A_1(i,j)}");

    // replacing constants with variables in tuple.
    checkOmegaSetConversion(
        "{[0,i,j]: A(i) = A(j) && A(i,j) = A(j)}",
        "{[__x0,i,j]: A_0(__x0,i) = A_2(__x0,i,j) && A_1(__x0,i,j) = A_2(__x0,i,j) && __x0 = 0}");

    checkOmegaSetConversion(
        "{[0,i,0,j,1]: A(i) = A(j) && A(i,j) = A(j)}",
        "{[__x0,i,__x2,j,__x4]: A_2(__x0,i,__x2,j) = A_0(__x0,i) && \
A_1(__x0,i,__x2,j) = A_0(__x0,i) && __x4 = 1 && __x0 = 0 && __x2 = 0}");



    checkOmegaSetConversion(
        "{[0,i,2,j,1]: A(i) = A(j) && A(i,j) = A(j)}",
        "{[__x0,i,__x2,j,__x4]: A_2(__x0,i,__x2,j) = A_0(__x0,i) && \
A_1(__x0,i,__x2,j) = A_0(__x0,i) && __x4 = 1 && __x0 = 0 && __x2 = 2}");

    checkOmegaSetConversion(
        "{[0,i,0,j,1,k,0]: A(i) = A(j) && A(i,j) = A(j) && B(j,k) = 0 }",
        "{[__x0,i,__x2,j,__x4,k,__x6]: A_3(__x0,i,__x2,j) = \
A_1(__x0,i) && A_2(__x0,i,__x2,j) = A_1(__x0,i) && \
__x6 = 0 && B_0(__x0,i,__x2,j,__x4,k) = 0 && __x4 = 1 \
&& __x0 = 0 && __x2 = 0}");

    /* Relations */
    // basic test
    checkOmegaRelationConversion(
        "{[i]->[j]: 0 <= i && i < N && 0 <= j && j < N }",
        "{[i] -> [j] : 0 <= i < N && 0 <= j < N}");
    // empty relation
    checkOmegaRelationConversion("{[]->[]}", "{ TRUE }");
    // with simple UF constraints
    checkOmegaRelationConversion(
        "{[i,j]->[k]: 0 <= i && i < N && 0 <= j && j < M && i=foo(i+1)}",
        "{[i,j] -> [k] : foo_0(i) = i && 0 <= i < N && 0 <= j < M}");
    // replacement of constants with tuplevariable
    checkOmegaRelationConversion(
        "{[0,i,j]->[k]: 0 <= i && i < N && 0 <= j && j < M && i=foo(i+1)}",
        "{[__x0,i,j] -> [k] : foo_0(__x0,i) = i && __x0 = 0 && 0 <= i < N && 0 <= j < M}");
    // TODO: multiple uses of same UF in a Relation?
}

#pragma mark AppendComputation0Depth
TEST_F(ComputationTest, AppendComputation0Depth) {
    // initial Computation that will be appended to
    Computation* comp1 = new Computation();
    Stmt* s1 = new Stmt("s1;", "{[i,j]}", "{[i,j] -> [0,i,0,j,0]}", {}, {});
    Stmt* s2 = new Stmt("s2;", "{[i]}", "{[i] -> [1,i,0,0,0]}", {}, {});
    comp1->addStmt(s1);
    comp1->addStmt(s2);

    // Computation to append
    Computation* comp2 = new Computation();
    Stmt* s3 = new Stmt("s3;", "{[i]}", "{[i] -> [0,i,0,0,0]}", {}, {});
    Stmt* s4 = new Stmt("s4;", "{[0]}", "{[0] -> [1,0,0,0,0]}", {}, {});
    comp2->addStmt(s3);
    comp2->addStmt(s4);

    // Computation expected to result from appending
    Computation* expectedComp = new Computation();
    Stmt* es1 = new Stmt(*s1);
    Stmt* es2 = new Stmt(*s2);
    Stmt* es3 = new Stmt("s3;", "{[i]}", "{[i] -> [2,i,0,0,0]}", {}, {});
    Stmt* es4 = new Stmt("s4;", "{[0]}", "{[0] -> [3,0,0,0,0]}", {}, {});
    expectedComp->addStmt(es1);
    expectedComp->addStmt(es2);
    expectedComp->addStmt(es3);
    expectedComp->addStmt(es4);

    // perform test
    checkAppendComputation(comp1, comp2, {}, 0, 3, {}, expectedComp);

    delete comp1, comp2, expectedComp;
}

<<<<<<< HEAD
#pragma mark AppendComputationNonzeroDepth
TEST_F(ComputationTest, AppendComputationNonzeroDepth) {
    Computation* comp1 = new Computation();
    Stmt* s1 = new Stmt("s1;", "{[i,j]}", "{[i,j] -> [2,i,1,j,1]}", {}, {});
    comp1->addStmt(s1);

    Computation* comp2 = new Computation();
    Stmt* s2 = new Stmt("s2;", "{[k]}", "{[k] -> [0,k,1]}", {}, {});
    comp2->addStmt(s2);

    Computation* ecomp = new Computation();
    Stmt* es1 = new Stmt(*s1);
    Stmt* es2 = new Stmt("s2;", "{[i,k]}", "{[i,k] -> [2,i,2,k,1]}", {}, {});
    ecomp->addStmt(es1);
    ecomp->addStmt(es2);

    checkAppendComputation(comp1, comp2, {}, 1, 2, {}, ecomp);

    delete comp1, comp2, ecomp;
}

#pragma mark AppendComputationArgumentPassing
TEST_F(ComputationTest, AppendComputationArgumentPassing) {
    Computation* comp1 = new Computation();
    Stmt* s1 = new Stmt("s1;", "{[i,j]}", "{[i,j] -> [2,i,1,j,1]}", {}, {});
    comp1->addStmt(s1);
    comp1->addDataSpace("myInt");
    comp1->addDataSpace("myDouble");

    Computation* comp2 = new Computation();
    Stmt* s2 = new Stmt("s2;", "{[k]}", "{[k] -> [0,k,1]}", {}, {});
    comp2->addStmt(s2);
    comp2->addParameter("a", "int");
    comp2->addParameter("b", "double");
    comp2->addParameter("c", "float");

    Computation* ecomp = new Computation();
    Stmt* es1 = new Stmt(*s1);
    Stmt* e_gen_s1 = new Stmt("int _iegen_0a = myInt;", "{[i]}", "{[i] -> [2,i,2]}", {{"myInt", "{[i]->[0]}"}}, {{"_iegen_0a", "{[i]->[0]}"}});
    Stmt* e_gen_s2 = new Stmt("double _iegen_0b = myDouble;", "{[i]}", "{[i] -> [2,i,3]}", {{"myDouble", "{[i]->[0]}"}}, {{"_iegen_0b", "{[i]->[0]}"}});
    Stmt* e_gen_s3 = new Stmt("float _iegen_0c = 0;", "{[i]}", "{[i] -> [2,i,4]}", {}, {{"_iegen_0c", "{[i]->[0]}"}});
    Stmt* es2 = new Stmt("s2;", "{[i,k]}", "{[i,k] -> [2,i,5,k,1]}", {}, {});
    ecomp->addStmt(es1);
    ecomp->addStmt(e_gen_s1);
    ecomp->addStmt(e_gen_s2);
    ecomp->addStmt(e_gen_s3);
    ecomp->addStmt(es2);

    checkAppendComputation(comp1, comp2, {"myInt", "myDouble", "0"}, 1, 5, {},
                           ecomp);

    delete comp1, comp2, ecomp;
}

#pragma mark AppendComputationEmpty
TEST_F(ComputationTest, AppendComputationEmpty) {
    // without params
    Computation* comp1 = new Computation();
    Stmt* s1 = new Stmt("s1;", "{[i,j]}", "{[i,j] -> [2,i,1,j,1]}", {}, {});
    comp1->addStmt(s1);

    Computation* comp2 = new Computation();

    Computation* ecomp = new Computation();
    Stmt* es1 = new Stmt(*s1);
    ecomp->addStmt(es1);

    checkAppendComputation(comp1, comp2, {}, 1, 1, {}, ecomp);

    delete comp1, comp2, ecomp;

    // with params
    comp1 = new Computation();
    s1 = new Stmt("s1;", "{[i,j]}", "{[i,j] -> [2,i,1,j,1]}", {}, {});
    comp1->addStmt(s1);
    comp1->addDataSpace("myInt");

    comp2 = new Computation();
    comp2->addParameter("a", "int");
    comp2->addParameter("b", "double");

    ecomp = new Computation();
    es1 = new Stmt(*s1);
    Stmt* e_gen_s1 = new Stmt("int _iegen_1a = myInt;", "{[i]}", "{[i] -> [2,i,2]}", {{"myInt", "{[i]->[0]}"}}, {{"_iegen_1a", "{[i]->[0]}"}});
    Stmt* e_gen_s2 = new Stmt("double _iegen_1b = 3.14159;", "{[i]}", "{[i] -> [2,i,3]}", {}, {{"_iegen_1b", "{[i]->[0]}"}});
    ecomp->addStmt(es1);
    ecomp->addStmt(e_gen_s1);
    ecomp->addStmt(e_gen_s2);

    checkAppendComputation(comp1, comp2, {"myInt", "3.14159"}, 1, 3, {}, ecomp);

    delete comp1, comp2, ecomp;
}

#pragma mark AppendComputationReturnValues
TEST_F(ComputationTest, AppendComputationReturnValues) {
    Computation* comp1 = new Computation();
    Stmt* s1 = new Stmt("s1;", "{[i,j]}", "{[i,j] -> [2,i,1,j,1]}", {}, {});
    comp1->addStmt(s1);

    Computation* comp2 = new Computation();
    Stmt* s2 = new Stmt("s2;", "{[k]}", "{[k] -> [0,k,1]}", {}, {});
    comp2->addStmt(s2);
    comp2->addDataSpace("res");
    comp2->addReturnValue("res");
    comp2->addReturnValue("0");

    Computation* ecomp = new Computation();
    Stmt* es1 = new Stmt("s1;", "{[i,j]}", "{[i,j] -> [2,i,1,j,1]}", {}, {});
    Stmt* es2 = new Stmt("s2;", "{[i,k]}", "{[i,k] -> [2,i,2,k,1]}", {}, {});
    ecomp->addStmt(es1);
    ecomp->addStmt(es2);

    checkAppendComputation(comp1, comp2, {}, 1, 2, {"_iegen_0res", "0"}, ecomp);

    delete comp1, comp2, ecomp;
}

#pragma mark ComputationNamePrefixing
// Check creating a copy of a Computation with prefixed names works properly
TEST_F(ComputationTest, ComputationNamePrefixing) {
    Computation* comp1 = new Computation();
    Stmt* s0 = new Stmt("$product$[i] += $x$[i][j] * $y$[j];",
                        "{[i,j]: i >= 0 && i < a && j >= 0 && j < b}",
                        "{[i,j]->[2,i,1,j,0]}",
                        {{"$product$", "{[i,j]->[i]}"},
                         {"$x$", "{[i,j]->[i,j]}"},
                         {"$y$", "{[i,j]->[j]}"}},
                        {{"$product$", "{[i,j]->[i]}"}});
    comp1->addStmt(s0);
    Set* iterSpace = new Set("{[i,j]: i >= 0 && i < a && j >= 0 && j < b}");
    iegenlib::Relation* execSchedule = new iegenlib::Relation("{[i,j]->[2,i,1,j,0]}");
    std::string iterSpaceStr = iterSpace->prettyPrintString();
    std::string execScheduleStr = execSchedule->prettyPrintString();
    delete iterSpace;
    delete execSchedule;

    Computation* prefixedComp1 = comp1->getUniquelyNamedClone();
    EXPECT_EQ("_iegen_0$product$[i] += _iegen_0$x$[i][j] * _iegen_0$y$[j];",
              prefixedComp1->getStmt(0)->getStmtSourceCode());
    EXPECT_EQ(
        iterSpaceStr,
        prefixedComp1->getStmt(0)->getIterationSpace()->prettyPrintString());
    EXPECT_EQ(
        execScheduleStr,
        prefixedComp1->getStmt(0)->getExecutionSchedule()->prettyPrintString());
    EXPECT_EQ("_iegen_0$product$",
              prefixedComp1->getStmt(0)->getReadDataSpace(0));
    EXPECT_EQ("_iegen_0$x$", prefixedComp1->getStmt(0)->getReadDataSpace(1));
    EXPECT_EQ("_iegen_0$y$", prefixedComp1->getStmt(0)->getReadDataSpace(2));
    EXPECT_EQ("_iegen_0$product$",
              prefixedComp1->getStmt(0)->getWriteDataSpace(0));

    Computation* prefixedComp2 = comp1->getUniquelyNamedClone();
    EXPECT_EQ("_iegen_1$product$[i] += _iegen_1$x$[i][j] * _iegen_1$y$[j];",
              prefixedComp2->getStmt(0)->getStmtSourceCode());
    EXPECT_EQ(
        iterSpaceStr,
        prefixedComp2->getStmt(0)->getIterationSpace()->prettyPrintString());
    EXPECT_EQ(
        execScheduleStr,
        prefixedComp2->getStmt(0)->getExecutionSchedule()->prettyPrintString());
    EXPECT_EQ("_iegen_1$product$",
              prefixedComp2->getStmt(0)->getReadDataSpace(0));
    EXPECT_EQ("_iegen_1$x$", prefixedComp2->getStmt(0)->getReadDataSpace(1));
    EXPECT_EQ("_iegen_1$y$", prefixedComp2->getStmt(0)->getReadDataSpace(2));
    EXPECT_EQ("_iegen_1$product$",
              prefixedComp2->getStmt(0)->getWriteDataSpace(0));

    delete comp1, prefixedComp1, prefixedComp2;

    // separate Computation
    Computation* comp2 = new Computation();
    Stmt* s2 = new Stmt("$product$[i] += $x$[i][j] * $y$[j];",
                        "{[i,j]: i >= 0 && i < a && j >= 0 && j < b}",
                        "{[i,j]->[2,i,1,j,0]}",
                        {{"$product$", "{[i,j]->[i]}"},
                         {"$x$", "{[i,j]->[i,j]}"},
                         {"$y$", "{[i,j]->[j]}"}},
                        {{"$product$", "{[i,j]->[i]}"}});
    comp1->addStmt(s0);

    Computation* prefixedComp3 = comp2->getUniquelyNamedClone();
    EXPECT_EQ("_iegen_2$product$[i] += _iegen_2$x$[i][j] * _iegen_2$y$[j];",
              prefixedComp3->getStmt(0)->getStmtSourceCode());
    EXPECT_EQ(
        iterSpaceStr,
        prefixedComp3->getStmt(0)->getIterationSpace()->prettyPrintString());
    EXPECT_EQ(
        execScheduleStr,
        prefixedComp3->getStmt(0)->getExecutionSchedule()->prettyPrintString());
    EXPECT_EQ("_iegen_2$product$",
              prefixedComp3->getStmt(0)->getReadDataSpace(0));
    EXPECT_EQ("_iegen_2$x$", prefixedComp3->getStmt(0)->getReadDataSpace(1));
    EXPECT_EQ("_iegen_2$y$", prefixedComp3->getStmt(0)->getReadDataSpace(2));
    EXPECT_EQ("_iegen_2$product$",
              prefixedComp3->getStmt(0)->getWriteDataSpace(0));

    delete comp2, prefixedComp3;
=======
    {
        SCOPED_TRACE("GeoAc example");

        // Initial Computation that will be appended to
        Computation EvalSplineFComputation;

        // Creating s0
        // int k;
        Stmt s0("int k", "{[0]}", "{[0]->[0, 0, 0]}", {}, {});
        // Adding s0
        EvalSplineFComputation.addStmt(s0);

        // Creating s1
        // int k = Find_Segment(x, Spline.x_vals, Spline.length, Spline.accel);
        // Find_Segment(double x, double* x_vals, int length, int & prev){
        Stmt s1(
            "double* x_vals = Spline.x_vals; int length = Spline.length; int& "
            "prev "
            "= Spline.accel",
            "{[0]}", "{[0]->[1, 0, 0]}", {}, {});
        // Adding s1
        EvalSplineFComputation.addStmt(s1);

        // Computation that gets appended
        Computation FindSegmentComputation;
        // Creating statement1
        // if(x >= x_vals[i] && x <= x_vals[i+1]) prev = i;
        Stmt s00("if(x >= x_vals[i] && x <= x_vals[i+1]) prev = i",
                 "{[i]: i>=0 && i<length}", "{[i]->[0, i, 0]}", {}, {});
        // Adding statement2
        FindSegmentComputation.addStmt(s00);

        // perform test
        checkAppendComputation(&EvalSplineFComputation, &FindSegmentComputation,
                               2, {"{[i] -> [2, i, 0]}"});
    }
}


#pragma mark TupleAssignmentUnitTest
TEST_F(ComputationTest, TupleAssignmentUnitTest) {
    checkTupleAssignments("{[i,j]: i = 3 && j = row(i)}", { "3","0"});
>>>>>>> a784b572
}<|MERGE_RESOLUTION|>--- conflicted
+++ resolved
@@ -375,7 +375,6 @@
     delete comp1, comp2, expectedComp;
 }
 
-<<<<<<< HEAD
 #pragma mark AppendComputationNonzeroDepth
 TEST_F(ComputationTest, AppendComputationNonzeroDepth) {
     Computation* comp1 = new Computation();
@@ -575,48 +574,10 @@
               prefixedComp3->getStmt(0)->getWriteDataSpace(0));
 
     delete comp2, prefixedComp3;
-=======
-    {
-        SCOPED_TRACE("GeoAc example");
-
-        // Initial Computation that will be appended to
-        Computation EvalSplineFComputation;
-
-        // Creating s0
-        // int k;
-        Stmt s0("int k", "{[0]}", "{[0]->[0, 0, 0]}", {}, {});
-        // Adding s0
-        EvalSplineFComputation.addStmt(s0);
-
-        // Creating s1
-        // int k = Find_Segment(x, Spline.x_vals, Spline.length, Spline.accel);
-        // Find_Segment(double x, double* x_vals, int length, int & prev){
-        Stmt s1(
-            "double* x_vals = Spline.x_vals; int length = Spline.length; int& "
-            "prev "
-            "= Spline.accel",
-            "{[0]}", "{[0]->[1, 0, 0]}", {}, {});
-        // Adding s1
-        EvalSplineFComputation.addStmt(s1);
-
-        // Computation that gets appended
-        Computation FindSegmentComputation;
-        // Creating statement1
-        // if(x >= x_vals[i] && x <= x_vals[i+1]) prev = i;
-        Stmt s00("if(x >= x_vals[i] && x <= x_vals[i+1]) prev = i",
-                 "{[i]: i>=0 && i<length}", "{[i]->[0, i, 0]}", {}, {});
-        // Adding statement2
-        FindSegmentComputation.addStmt(s00);
-
-        // perform test
-        checkAppendComputation(&EvalSplineFComputation, &FindSegmentComputation,
-                               2, {"{[i] -> [2, i, 0]}"});
-    }
 }
 
 
 #pragma mark TupleAssignmentUnitTest
 TEST_F(ComputationTest, TupleAssignmentUnitTest) {
     checkTupleAssignments("{[i,j]: i = 3 && j = row(i)}", { "3","0"});
->>>>>>> a784b572
 }